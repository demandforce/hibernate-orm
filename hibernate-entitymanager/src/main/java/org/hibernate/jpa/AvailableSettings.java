--- conflicted
+++ resolved
@@ -23,10 +23,6 @@
  */
 package org.hibernate.jpa;
 
-<<<<<<< HEAD
-
-=======
->>>>>>> f40f814b
 /**
  * Defines the available HEM settings, both JPA-defined as well as Hibernate-specific
  * <p/>
@@ -472,7 +468,7 @@
 	public static final String FLUSH_MODE = "org.hibernate.flushMode";
 
 	/**
-	 * Pass an implementation of {@link org.hibernate.jpa.packaging.spi.Scanner}:
+	 * Pass an implementation of {@link org.hibernate.jpa.boot.scan.spi.Scanner}:
 	 *  - preferably an actual instance
 	 *  - or a class name with a no-arg constructor 
 	 */
