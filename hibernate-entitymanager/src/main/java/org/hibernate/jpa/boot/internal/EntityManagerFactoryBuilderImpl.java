/*
 * Hibernate, Relational Persistence for Idiomatic Java
 *
 * Copyright (c) 2011, Red Hat Inc. or third-party contributors as
 * indicated by the @author tags or express copyright attribution
 * statements applied by the authors.  All third-party contributions are
 * distributed under license by Red Hat Inc.
 *
 * This copyrighted material is made available to anyone wishing to use, modify,
 * copy, or redistribute it subject to the terms and conditions of the GNU
 * Lesser General Public License, as published by the Free Software Foundation.
 *
 * This program is distributed in the hope that it will be useful,
 * but WITHOUT ANY WARRANTY; without even the implied warranty of MERCHANTABILITY
 * or FITNESS FOR A PARTICULAR PURPOSE.  See the GNU Lesser General Public License
 * for more details.
 *
 * You should have received a copy of the GNU Lesser General Public License
 * along with this distribution; if not, write to:
 * Free Software Foundation, Inc.
 * 51 Franklin Street, Fifth Floor
 * Boston, MA  02110-1301  USA
 */
package org.hibernate.jpa.boot.internal;

import javax.persistence.AttributeConverter;
import javax.persistence.EntityManagerFactory;
import javax.persistence.EntityNotFoundException;
import javax.persistence.PersistenceException;
import javax.persistence.spi.PersistenceUnitTransactionType;
import javax.sql.DataSource;
import java.io.BufferedInputStream;
import java.io.File;
import java.io.IOException;
import java.io.InputStream;
import java.io.Serializable;
import java.net.URL;
import java.util.ArrayList;
import java.util.Arrays;
import java.util.Collections;
import java.util.HashMap;
import java.util.HashSet;
import java.util.Iterator;
import java.util.List;
import java.util.Map;
import java.util.Properties;
import java.util.Set;
import java.util.StringTokenizer;

import org.jboss.jandex.AnnotationInstance;
import org.jboss.jandex.ClassInfo;
import org.jboss.jandex.DotName;
import org.jboss.jandex.Index;
import org.jboss.jandex.IndexView;
import org.jboss.jandex.Indexer;

import org.jboss.logging.Logger;

import org.hibernate.Interceptor;
import org.hibernate.InvalidMappingException;
import org.hibernate.MappingException;
import org.hibernate.MappingNotFoundException;
import org.hibernate.SessionFactory;
import org.hibernate.SessionFactoryObserver;
import org.hibernate.boot.registry.BootstrapServiceRegistry;
import org.hibernate.boot.registry.BootstrapServiceRegistryBuilder;
import org.hibernate.boot.registry.StandardServiceRegistryBuilder;
import org.hibernate.boot.registry.classloading.internal.ClassLoaderServiceImpl;
import org.hibernate.boot.registry.classloading.spi.ClassLoaderService;
import org.hibernate.boot.registry.internal.ConfigLoader;
import org.hibernate.boot.registry.selector.spi.StrategySelector;
import org.hibernate.boot.spi.CacheRegionDefinition;
import org.hibernate.boot.spi.JaccDefinition;
import org.hibernate.cfg.Configuration;
import org.hibernate.cfg.Environment;
import org.hibernate.cfg.NamingStrategy;
import org.hibernate.cfg.beanvalidation.BeanValidationIntegrator;
import org.hibernate.engine.spi.SessionFactoryImplementor;
import org.hibernate.engine.transaction.internal.jdbc.JdbcTransactionFactory;
import org.hibernate.engine.transaction.internal.jta.CMTTransactionFactory;
import org.hibernate.id.factory.spi.MutableIdentifierGeneratorFactory;
import org.hibernate.integrator.spi.Integrator;
import org.hibernate.internal.util.StringHelper;
import org.hibernate.jaxb.spi.cfg.JaxbHibernateConfiguration;
import org.hibernate.jaxb.spi.cfg.JaxbHibernateConfiguration.JaxbSessionFactory.JaxbMapping;
import org.hibernate.internal.util.ValueHolder;
import org.hibernate.jpa.AvailableSettings;
import org.hibernate.jpa.boot.spi.EntityManagerFactoryBuilder;
import org.hibernate.jpa.boot.spi.IntegratorProvider;
import org.hibernate.jpa.boot.spi.JpaUnifiedSettingsBuilder;
import org.hibernate.jpa.boot.spi.PersistenceUnitDescriptor;
import org.hibernate.jpa.event.spi.JpaIntegrator;
import org.hibernate.jpa.internal.EntityManagerFactoryImpl;
import org.hibernate.jpa.internal.EntityManagerMessageLogger;
import org.hibernate.jpa.internal.schemagen.JpaSchemaGenerator;
import org.hibernate.jpa.internal.util.LogHelper;
import org.hibernate.jpa.internal.util.PersistenceUnitTransactionTypeHelper;
import org.hibernate.jpa.boot.scan.internal.StandardScanOptions;
import org.hibernate.jpa.boot.scan.internal.StandardScanner;
import org.hibernate.jpa.boot.spi.ClassDescriptor;
import org.hibernate.jpa.boot.spi.InputStreamAccess;
import org.hibernate.jpa.boot.spi.MappingFileDescriptor;
import org.hibernate.jpa.boot.spi.NamedInputStream;
import org.hibernate.jpa.boot.spi.PackageDescriptor;
import org.hibernate.jpa.boot.scan.spi.ScanOptions;
import org.hibernate.jpa.boot.scan.spi.ScanResult;
import org.hibernate.jpa.boot.scan.spi.Scanner;
import org.hibernate.jpa.spi.IdentifierGeneratorStrategyProvider;
import org.hibernate.metamodel.internal.source.annotations.util.JPADotNames;
import org.hibernate.metamodel.internal.source.annotations.util.JandexHelper;
import org.hibernate.proxy.EntityNotFoundDelegate;
import org.hibernate.secure.internal.JACCConfiguration;
import org.hibernate.service.ServiceRegistry;
import org.hibernate.service.spi.ServiceRegistryImplementor;

/**
 * @author Steve Ebersole
 */
public class EntityManagerFactoryBuilderImpl implements EntityManagerFactoryBuilder {
    private static final EntityManagerMessageLogger LOG = Logger.getMessageLogger(
			EntityManagerMessageLogger.class,
			EntityManagerFactoryBuilderImpl.class.getName()
	);

	private static final String META_INF_ORM_XML = "META-INF/orm.xml";


	// ~~~~~~~~~~~~~~~~~~~~~~~~~~~~~~~~~~~~~~~~~~~~~~~~~~~~~~~~~~~~~~~~~~~~~~~~~~~~~~~~~~~~~~~~~~~~~~~~~~~~~~~~~~~~~~~~~
	// New settings
	// ~~~~~~~~~~~~~~~~~~~~~~~~~~~~~~~~~~~~~~~~~~~~~~~~~~~~~~~~~~~~~~~~~~~~~~~~~~~~~~~~~~~~~~~~~~~~~~~~~~~~~~~~~~~~~~~~~
	/**
	 * Names a {@link IntegratorProvider}
	 */
	public static final String INTEGRATOR_PROVIDER = "hibernate.integrator_provider";

	/**
	 * Names a Jandex {@link Index} instance to use.
	 */
	public static final String JANDEX_INDEX = "hibernate.jandex_index";
	// ~~~~~~~~~~~~~~~~~~~~~~~~~~~~~~~~~~~~~~~~~~~~~~~~~~~~~~~~~~~~~~~~~~~~~~~~~~~~~~~~~~~~~~~~~~~~~~~~~~~~~~~~~~~~~~~~~

	// ~~~~~~~~~~~~~~~~~~~~~~~~~~~~~~~~~~~~~~~~~~~~~~~~~~~~~~~~~~~~~~~~~~~~~~~~~~~~~~~~~~~~~~~~~~~~~~~~~~~~~~~~~~~~~~~~~
	// Explicit "injectables"
	// ~~~~~~~~~~~~~~~~~~~~~~~~~~~~~~~~~~~~~~~~~~~~~~~~~~~~~~~~~~~~~~~~~~~~~~~~~~~~~~~~~~~~~~~~~~~~~~~~~~~~~~~~~~~~~~~~~
	private Object validatorFactory;
	private DataSource dataSource;
	// ~~~~~~~~~~~~~~~~~~~~~~~~~~~~~~~~~~~~~~~~~~~~~~~~~~~~~~~~~~~~~~~~~~~~~~~~~~~~~~~~~~~~~~~~~~~~~~~~~~~~~~~~~~~~~~~~~

	private final PersistenceUnitDescriptor persistenceUnit;
	private final SettingsImpl settings = new SettingsImpl();
	private final StandardServiceRegistryBuilder serviceRegistryBuilder;
	private final Map configurationValues;

	private final List<JaccDefinition> jaccDefinitions = new ArrayList<JaccDefinition>();
	private final List<CacheRegionDefinition> cacheRegionDefinitions = new ArrayList<CacheRegionDefinition>();
	// todo : would much prefer this as a local variable...
	private final List<JaxbMapping> cfgXmlNamedMappings = new ArrayList<JaxbMapping>();
	private Interceptor sessionFactoryInterceptor;
	private NamingStrategy namingStrategy;
	private SessionFactoryObserver suppliedSessionFactoryObserver;

	private MetadataSources metadataSources;
	private Configuration hibernateConfiguration;

	private static EntityNotFoundDelegate jpaEntityNotFoundDelegate = new JpaEntityNotFoundDelegate();
	
	private ClassLoader providedClassLoader;

	private static class JpaEntityNotFoundDelegate implements EntityNotFoundDelegate, Serializable {
		public void handleEntityNotFound(String entityName, Serializable id) {
			throw new EntityNotFoundException( "Unable to find " + entityName  + " with id " + id );
		}
	}

	public EntityManagerFactoryBuilderImpl(PersistenceUnitDescriptor persistenceUnit, Map integrationSettings) {
		this( persistenceUnit, integrationSettings, null );
	}

	public EntityManagerFactoryBuilderImpl(
			PersistenceUnitDescriptor persistenceUnit,
			Map integrationSettings,
			ClassLoader providedClassLoader ) {
		
		LogHelper.logPersistenceUnitInformation( persistenceUnit );

		this.persistenceUnit = persistenceUnit;

		if ( integrationSettings == null ) {
			integrationSettings = Collections.emptyMap();
		}
		
		this.providedClassLoader = providedClassLoader;

		// ~~~~~~~~~~~~~~~~~~~~~~~~~~~~~~~~~~~~~~~~~~~~~~~~~~~~~~~~~~~~~~~~~~~~~~~~~~~~~~~~~~~~~~~~~~~~~~~~~~~~~~~~~~~~
		// First we build the boot-strap service registry, which mainly handles class loader interactions
		final BootstrapServiceRegistry bootstrapServiceRegistry = buildBootstrapServiceRegistry(  integrationSettings );
		// And the main service registry.  This is needed to start adding configuration values, etc
		this.serviceRegistryBuilder = new StandardServiceRegistryBuilder( bootstrapServiceRegistry );

		// ~~~~~~~~~~~~~~~~~~~~~~~~~~~~~~~~~~~~~~~~~~~~~~~~~~~~~~~~~~~~~~~~~~~~~~~~~~~~~~~~~~~~~~~~~~~~~~~~~~~~~~~~~~~~
		// Next we build a merged map of all the configuration values
		this.configurationValues = mergePropertySources( persistenceUnit, integrationSettings, bootstrapServiceRegistry );
		// add all merged configuration values into the service registry builder
		this.serviceRegistryBuilder.applySettings( configurationValues );

		// ~~~~~~~~~~~~~~~~~~~~~~~~~~~~~~~~~~~~~~~~~~~~~~~~~~~~~~~~~~~~~~~~~~~~~~~~~~~~~~~~~~~~~~~~~~~~~~~~~~~~~~~~~~~~
		// Next we do a preliminary pass at metadata processing, which involves:
		//		1) scanning
		final ScanResult scanResult = scan( bootstrapServiceRegistry );
		final DeploymentResources deploymentResources = buildDeploymentResources( scanResult, bootstrapServiceRegistry );
		//		2) building a Jandex index
		final IndexView jandexIndex = locateOrBuildJandexIndex( deploymentResources );
		//		3) building "metadata sources" to keep for later to use in building the SessionFactory
		metadataSources = prepareMetadataSources( jandexIndex, deploymentResources, bootstrapServiceRegistry );

		// ~~~~~~~~~~~~~~~~~~~~~~~~~~~~~~~~~~~~~~~~~~~~~~~~~~~~~~~~~~~~~~~~~~~~~~~~~~~~~~~~~~~~~~~~~~~~~~~~~~~~~~~~~~~~
		withValidatorFactory( configurationValues.get( AvailableSettings.VALIDATION_FACTORY ) );

		// ~~~~~~~~~~~~~~~~~~~~~~~~~~~~~~~~~~~~~~~~~~~~~~~~~~~~~~~~~~~~~~~~~~~~~~~~~~~~~~~~~~~~~~~~~~~~~~~~~~~~~~~~~~~~
		// push back class transformation to the environment; for the time being this only has any effect in EE
		// container situations, calling back into PersistenceUnitInfo#addClassTransformer
		final boolean useClassTransformer = "true".equals( configurationValues.remove( AvailableSettings.USE_CLASS_ENHANCER ) );
		if ( useClassTransformer ) {
			persistenceUnit.pushClassTransformer( metadataSources.collectMappingClassNames() );
		}
	}

<<<<<<< HEAD
=======
	private static interface DeploymentResources {
		public Iterable<ClassDescriptor> getClassDescriptors();
		public Iterable<PackageDescriptor> getPackageDescriptors();
		public Iterable<MappingFileDescriptor> getMappingFileDescriptors();
	}

	private DeploymentResources buildDeploymentResources(
			ScanResult scanResult,
			BootstrapServiceRegistry bootstrapServiceRegistry) {

		// mapping files ~~~~~~~~~~~~~~~~~~~~~~~~~~~~~~~~~~~~~~~~~~~~~~~~~~~~~~~~~~~~~~~~~~~~~~~~~~~~~~~~~~~~~~~~~~~~~~~

		final ArrayList<MappingFileDescriptor> mappingFileDescriptors = new ArrayList<MappingFileDescriptor>();

		final Set<String> nonLocatedMappingFileNames = new HashSet<String>();
		final List<String> explicitMappingFileNames = persistenceUnit.getMappingFileNames();
		if ( explicitMappingFileNames != null ) {
			nonLocatedMappingFileNames.addAll( explicitMappingFileNames );
		}

		for ( MappingFileDescriptor mappingFileDescriptor : scanResult.getLocatedMappingFiles() ) {
			mappingFileDescriptors.add( mappingFileDescriptor );
			nonLocatedMappingFileNames.remove( mappingFileDescriptor.getName() );
		}

		for ( String name : nonLocatedMappingFileNames ) {
			MappingFileDescriptor descriptor = buildMappingFileDescriptor( name, bootstrapServiceRegistry );
			mappingFileDescriptors.add( descriptor );
		}


		// classes and packages ~~~~~~~~~~~~~~~~~~~~~~~~~~~~~~~~~~~~~~~~~~~~~~~~~~~~~~~~~~~~~~~~~~~~~~~~~~~~~~~~~~~~~~~~

		final HashMap<String, ClassDescriptor> classDescriptorMap = new HashMap<String, ClassDescriptor>();
		final HashMap<String, PackageDescriptor> packageDescriptorMap = new HashMap<String, PackageDescriptor>();

		for ( ClassDescriptor classDescriptor : scanResult.getLocatedClasses() ) {
			classDescriptorMap.put( classDescriptor.getName(), classDescriptor );
		}

		for ( PackageDescriptor packageDescriptor : scanResult.getLocatedPackages() ) {
			packageDescriptorMap.put( packageDescriptor.getName(), packageDescriptor );
		}

		final List<String> explicitClassNames = persistenceUnit.getManagedClassNames();
		if ( explicitClassNames != null ) {
			for ( String explicitClassName : explicitClassNames ) {
				// IMPL NOTE : explicitClassNames can contain class or package names!!!
				if ( classDescriptorMap.containsKey( explicitClassName ) ) {
					continue;
				}
				if ( packageDescriptorMap.containsKey( explicitClassName ) ) {
					continue;
				}

				// try it as a class name first...
				final String classFileName = explicitClassName.replace( '.', '/' ) + ".class";
				final URL classFileUrl = bootstrapServiceRegistry.getService( ClassLoaderService.class )
						.locateResource( classFileName );
				if ( classFileUrl != null ) {
					classDescriptorMap.put(
							explicitClassName,
							new ClassDescriptorImpl( explicitClassName, new UrlInputStreamAccess( classFileUrl ) )
					);
					continue;
				}

				// otherwise, try it as a package name
				final String packageInfoFileName = explicitClassName.replace( '.', '/' ) + "/package-info.class";
				final URL packageInfoFileUrl = bootstrapServiceRegistry.getService( ClassLoaderService.class )
						.locateResource( packageInfoFileName );
				if ( packageInfoFileUrl != null ) {
					packageDescriptorMap.put(
							explicitClassName,
							new PackageDescriptorImpl( explicitClassName, new UrlInputStreamAccess( packageInfoFileUrl ) )
					);
					continue;
				}

				LOG.debugf(
						"Unable to resolve class [%s] named in persistence unit [%s]",
						explicitClassName,
						persistenceUnit.getName()
				);
			}
		}

		return new DeploymentResources() {
			@Override
			public Iterable<ClassDescriptor> getClassDescriptors() {
				return classDescriptorMap.values();
			}

			@Override
			public Iterable<PackageDescriptor> getPackageDescriptors() {
				return packageDescriptorMap.values();
			}

			@Override
			public Iterable<MappingFileDescriptor> getMappingFileDescriptors() {
				return mappingFileDescriptors;
			}
		};
	}

	private MappingFileDescriptor buildMappingFileDescriptor(
			String name,
			BootstrapServiceRegistry bootstrapServiceRegistry) {
		final URL url = bootstrapServiceRegistry.getService( ClassLoaderService.class ).locateResource( name );
		if ( url == null ) {
			throw persistenceException( "Unable to resolve named mapping-file [" + name + "]" );
		}

		return new MappingFileDescriptorImpl( name, new UrlInputStreamAccess( url ) );
	}

	// ~~~~~~~~~~~~~~~~~~~~~~~~~~~~~~~~~~~~~~~~~~~~~~~~~~~~~~~~~~~~~~~~~~~~~~~~~~~~~~~~~~~~~~~~~~~~~~~~~~~~~~~~~~~~~~~~
	// temporary!
	@SuppressWarnings("unchecked")
	public Map getConfigurationValues() {
		return Collections.unmodifiableMap( configurationValues );
	}

	public Configuration getHibernateConfiguration() {
		return hibernateConfiguration;
	}
	// ~~~~~~~~~~~~~~~~~~~~~~~~~~~~~~~~~~~~~~~~~~~~~~~~~~~~~~~~~~~~~~~~~~~~~~~~~~~~~~~~~~~~~~~~~~~~~~~~~~~~~~~~~~~~~~~~


	@SuppressWarnings("unchecked")
	private MetadataSources prepareMetadataSources(
			IndexView jandexIndex,
			DeploymentResources deploymentResources,
			BootstrapServiceRegistry bootstrapServiceRegistry) {
		// todo : this needs to tie into the metamodel branch...
		MetadataSources metadataSources = new MetadataSources();

		for ( ClassDescriptor classDescriptor : deploymentResources.getClassDescriptors() ) {
			final String className = classDescriptor.getName();
			final ClassInfo classInfo = jandexIndex.getClassByName( DotName.createSimple( className ) );
			if ( classInfo == null ) {
				// Not really sure what this means.  Most likely it is explicitly listed in the persistence unit,
				// but mapped via mapping file.  Anyway assume its a mapping class...
				metadataSources.annotatedMappingClassNames.add( className );
				continue;
			}

			// logic here assumes an entity is not also a converter...
			AnnotationInstance converterAnnotation = JandexHelper.getSingleAnnotation(
					classInfo.annotations(),
					JPADotNames.CONVERTER
			);
			if ( converterAnnotation != null ) {
				metadataSources.converterDescriptors.add(
						new MetadataSources.ConverterDescriptor(
								className,
								JandexHelper.getValue( converterAnnotation, "autoApply", boolean.class )
						)
				);
			}
			else {
				metadataSources.annotatedMappingClassNames.add( className );
			}
		}

		for ( PackageDescriptor packageDescriptor : deploymentResources.getPackageDescriptors() ) {
			metadataSources.packageNames.add( packageDescriptor.getName() );
		}

		for ( MappingFileDescriptor mappingFileDescriptor : deploymentResources.getMappingFileDescriptors() ) {
			metadataSources.namedMappingFileInputStreams.add( mappingFileDescriptor.getStreamAccess().asNamedInputStream() );
		}

		final String explicitHbmXmls = (String) configurationValues.remove( AvailableSettings.HBXML_FILES );
		if ( explicitHbmXmls != null ) {
			metadataSources.mappingFileResources.addAll( Arrays.asList( StringHelper.split( ", ", explicitHbmXmls ) ) );
		}

		final List<String> explicitOrmXml = (List<String>) configurationValues.remove( AvailableSettings.XML_FILE_NAMES );
		if ( explicitOrmXml != null ) {
			metadataSources.mappingFileResources.addAll( explicitOrmXml );
		}

		return metadataSources;
	}

	private IndexView locateOrBuildJandexIndex(DeploymentResources deploymentResources) {
		// for now create a whole new Index to work with, eventually we need to:
		//		1) accept an Index as an incoming config value
		//		2) pass that Index along to the metamodel code...
		IndexView jandexIndex = (IndexView) configurationValues.get( JANDEX_INDEX );
		if ( jandexIndex == null ) {
			jandexIndex = buildJandexIndex( deploymentResources );
		}
		return jandexIndex;
	}

	private IndexView buildJandexIndex(DeploymentResources deploymentResources) {
		Indexer indexer = new Indexer();

		for ( ClassDescriptor classDescriptor : deploymentResources.getClassDescriptors() ) {
			indexStream( indexer, classDescriptor.getStreamAccess() );
		}

		for ( PackageDescriptor packageDescriptor : deploymentResources.getPackageDescriptors() ) {
			indexStream( indexer, packageDescriptor.getStreamAccess() );
		}

		// for now we just skip entities defined in (1) orm.xml files and (2) hbm.xml files.  this part really needs
		// metamodel branch...

		// for now, we also need to wrap this in a CompositeIndex until Jandex is updated to use a common interface
		// between the 2...
		return indexer.complete();
	}

	private void indexStream(Indexer indexer, InputStreamAccess streamAccess) {
		try {
			InputStream stream = streamAccess.accessInputStream();
			try {
				indexer.index( stream );
			}
			finally {
				try {
					stream.close();
				}
				catch (Exception ignore) {
				}
			}
		}
		catch ( IOException e ) {
			throw persistenceException( "Unable to index from stream " + streamAccess.getStreamName(), e );
		}
	}

>>>>>>> e4c1db1e
	/**
	 * Builds the {@link BootstrapServiceRegistry} used to eventually build the {@link org.hibernate.boot.registry.StandardServiceRegistryBuilder}; mainly
	 * used here during instantiation to define class-loading behavior.
	 *
	 * @param integrationSettings Any integration settings passed by the EE container or SE application
	 *
	 * @return The built BootstrapServiceRegistry
	 */
	private BootstrapServiceRegistry buildBootstrapServiceRegistry(Map integrationSettings) {
		final BootstrapServiceRegistryBuilder bootstrapServiceRegistryBuilder = new BootstrapServiceRegistryBuilder();
		bootstrapServiceRegistryBuilder.with( new JpaIntegrator() );

		final IntegratorProvider integratorProvider = (IntegratorProvider) integrationSettings.get( INTEGRATOR_PROVIDER );
		if ( integratorProvider != null ) {
			integrationSettings.remove( INTEGRATOR_PROVIDER );
			for ( Integrator integrator : integratorProvider.getIntegrators() ) {
				bootstrapServiceRegistryBuilder.with( integrator );
			}
		}

		// TODO: If providedClassLoader is present (OSGi, etc.) *and*
		// an APP_CLASSLOADER is provided, should throw an exception or
		// warn?
		ClassLoader classLoader;
		ClassLoader appClassLoader = (ClassLoader) integrationSettings.get( org.hibernate.cfg.AvailableSettings.APP_CLASSLOADER );
		if ( providedClassLoader != null ) {
			classLoader = providedClassLoader;
		}
		else if ( appClassLoader != null ) {
			classLoader = appClassLoader;
			integrationSettings.remove( org.hibernate.cfg.AvailableSettings.APP_CLASSLOADER );
		}
		else {
			classLoader = persistenceUnit.getClassLoader();
		}
		bootstrapServiceRegistryBuilder.with( classLoader );

		return bootstrapServiceRegistryBuilder.build();
	}


	@SuppressWarnings("unchecked")
	private Map mergePropertySources(
			PersistenceUnitDescriptor persistenceUnit,
			Map integrationSettings,
			final BootstrapServiceRegistry bootstrapServiceRegistry) {
		final Map merged = new HashMap();
		// first, apply persistence.xml-defined settings
		if ( persistenceUnit.getProperties() != null ) {
			merged.putAll( persistenceUnit.getProperties() );
		}

		merged.put( AvailableSettings.PERSISTENCE_UNIT_NAME, persistenceUnit.getName() );

		// see if the persistence.xml settings named a Hibernate config file....
		final ValueHolder<ConfigLoader> configLoaderHolder = new ValueHolder<ConfigLoader>(
				new ValueHolder.DeferredInitializer<ConfigLoader>() {
					@Override
					public ConfigLoader initialize() {
						return new ConfigLoader( bootstrapServiceRegistry );
					}
				}
		);

		{
			final String cfgXmlResourceName = (String) merged.remove( AvailableSettings.CFG_FILE );
			if ( StringHelper.isNotEmpty( cfgXmlResourceName ) ) {
				// it does, so load those properties
				JaxbHibernateConfiguration configurationElement = configLoaderHolder.getValue()
						.loadConfigXmlResource( cfgXmlResourceName );
				processHibernateConfigurationElement( configurationElement, merged );
			}
		}

		// see if integration settings named a Hibernate config file....
		{
			final String cfgXmlResourceName = (String) integrationSettings.get( AvailableSettings.CFG_FILE );
			if ( StringHelper.isNotEmpty( cfgXmlResourceName ) ) {
				integrationSettings.remove( AvailableSettings.CFG_FILE );
				// it does, so load those properties
				JaxbHibernateConfiguration configurationElement = configLoaderHolder.getValue().loadConfigXmlResource(
						cfgXmlResourceName
				);
				processHibernateConfigurationElement( configurationElement, merged );
			}
		}

		// finally, apply integration-supplied settings (per JPA spec, integration settings should override other sources)
		merged.putAll( integrationSettings );

		if ( ! merged.containsKey( AvailableSettings.VALIDATION_MODE ) ) {
			if ( persistenceUnit.getValidationMode() != null ) {
				merged.put( AvailableSettings.VALIDATION_MODE, persistenceUnit.getValidationMode() );
			}
		}

		if ( ! merged.containsKey( AvailableSettings.SHARED_CACHE_MODE ) ) {
			if ( persistenceUnit.getSharedCacheMode() != null ) {
				merged.put( AvailableSettings.SHARED_CACHE_MODE, persistenceUnit.getSharedCacheMode() );
			}
		}

		// was getting NPE exceptions from the underlying map when just using #putAll, so going this safer route...
		Iterator itr = merged.entrySet().iterator();
		while ( itr.hasNext() ) {
			final Map.Entry entry = (Map.Entry) itr.next();
			if ( entry.getValue() == null ) {
				itr.remove();
			}
		}

		return merged;
	}

	@SuppressWarnings("unchecked")
	private void processHibernateConfigurationElement(
			JaxbHibernateConfiguration configurationElement,
			Map mergeMap) {
		if ( ! mergeMap.containsKey( org.hibernate.cfg.AvailableSettings.SESSION_FACTORY_NAME ) ) {
			String cfgName = configurationElement.getSessionFactory().getName();
			if ( cfgName != null ) {
				mergeMap.put( org.hibernate.cfg.AvailableSettings.SESSION_FACTORY_NAME, cfgName );
			}
		}

		for ( JaxbHibernateConfiguration.JaxbSessionFactory.JaxbProperty jaxbProperty : configurationElement.getSessionFactory().getProperty() ) {
			mergeMap.put( jaxbProperty.getName(), jaxbProperty.getValue() );
		}

		for ( JaxbHibernateConfiguration.JaxbSessionFactory.JaxbMapping jaxbMapping : configurationElement.getSessionFactory().getMapping() ) {
			cfgXmlNamedMappings.add( jaxbMapping );
		}

		for ( Object cacheDeclaration : configurationElement.getSessionFactory().getClassCacheOrCollectionCache() ) {
			if ( JaxbHibernateConfiguration.JaxbSessionFactory.JaxbClassCache.class.isInstance( cacheDeclaration ) ) {
				final JaxbHibernateConfiguration.JaxbSessionFactory.JaxbClassCache jaxbClassCache
						= (JaxbHibernateConfiguration.JaxbSessionFactory.JaxbClassCache) cacheDeclaration;
				cacheRegionDefinitions.add(
						new CacheRegionDefinition(
								CacheRegionDefinition.CacheRegionType.ENTITY,
								jaxbClassCache.getClazz(),
								jaxbClassCache.getUsage().value(),
								jaxbClassCache.getRegion(),
								"all".equals( jaxbClassCache.getInclude() )
						)
				);
			}
			else {
				final JaxbHibernateConfiguration.JaxbSessionFactory.JaxbCollectionCache jaxbCollectionCache
						= (JaxbHibernateConfiguration.JaxbSessionFactory.JaxbCollectionCache) cacheDeclaration;
				cacheRegionDefinitions.add(
						new CacheRegionDefinition(
								CacheRegionDefinition.CacheRegionType.COLLECTION,
								jaxbCollectionCache.getCollection(),
								jaxbCollectionCache.getUsage().value(),
								jaxbCollectionCache.getRegion(),
								false
						)
				);
			}
		}

		if ( configurationElement.getSecurity() != null ) {
			final String contextId = configurationElement.getSecurity().getContext();
			for ( JaxbHibernateConfiguration.JaxbSecurity.JaxbGrant grant : configurationElement.getSecurity().getGrant() ) {
				jaccDefinitions.add(
						new JaccDefinition(
								contextId,
								grant.getRole(),
								grant.getEntityName(),
								grant.getActions()
						)
				);
			}
		}
	}


	// ~~~~~~~~~~~~~~~~~~~~~~~~~~~~~~~~~~~~~~~~~~~~~~~~~~~~~~~~~~~~~~~~~~~~~~~~~~~~~~~~~~~~~~~~~~~~~~~~~~~~~~~~~~~~~~~~
	// temporary!
	@SuppressWarnings("unchecked")
	public Map getConfigurationValues() {
		return Collections.unmodifiableMap( configurationValues );
	}

	public Configuration getHibernateConfiguration() {
		return hibernateConfiguration;
	}
	// ~~~~~~~~~~~~~~~~~~~~~~~~~~~~~~~~~~~~~~~~~~~~~~~~~~~~~~~~~~~~~~~~~~~~~~~~~~~~~~~~~~~~~~~~~~~~~~~~~~~~~~~~~~~~~~~~


	@SuppressWarnings("unchecked")
	private MetadataSources prepareMetadataSources(
			IndexView jandexIndex,
			Set<String> collectedManagedClassNames,
			ScanResult scanResult,
			BootstrapServiceRegistry bootstrapServiceRegistry) {
		// todo : this needs to tie into the metamodel branch...
		MetadataSources metadataSources = new MetadataSources();

		for ( String className : collectedManagedClassNames ) {
			final ClassInfo classInfo = jandexIndex.getClassByName( DotName.createSimple( className ) );
			if ( classInfo == null ) {
				// Not really sure what this means.  Most likely it is explicitly listed in the persistence unit,
				// but mapped via mapping file.  Anyway assume its a mapping class...
				metadataSources.annotatedMappingClassNames.add( className );
				continue;
			}

			// logic here assumes an entity is not also a converter...
			AnnotationInstance converterAnnotation = JandexHelper.getSingleAnnotation(
					classInfo.annotations(),
					JPADotNames.CONVERTER
			);
			if ( converterAnnotation != null ) {
				metadataSources.converterDescriptors.add(
						new MetadataSources.ConverterDescriptor(
								className,
								JandexHelper.getValue( converterAnnotation, "autoApply", boolean.class )
						)
				);
			}
			else {
				metadataSources.annotatedMappingClassNames.add( className );
			}
		}

		metadataSources.packageNames.addAll( scanResult.getPackageNames() );

		metadataSources.namedMappingFileInputStreams.addAll( scanResult.getHbmFiles() );

		metadataSources.mappingFileResources.addAll( scanResult.getMappingFiles() );
		final String explicitHbmXmls = (String) configurationValues.remove( AvailableSettings.HBXML_FILES );
		if ( explicitHbmXmls != null ) {
			metadataSources.mappingFileResources.addAll( Arrays.asList( StringHelper.split( ", ", explicitHbmXmls ) ) );
		}
		final List<String> explicitOrmXml = (List<String>) configurationValues.remove( AvailableSettings.XML_FILE_NAMES );
		if ( explicitOrmXml != null ) {
			metadataSources.mappingFileResources.addAll( explicitOrmXml );
		}

		return metadataSources;
	}

	private Set<String> collectManagedClassNames(ScanResult scanResult) {
		Set<String> collectedNames = new HashSet<String>();
		if ( persistenceUnit.getManagedClassNames() != null ) {
			collectedNames.addAll( persistenceUnit.getManagedClassNames() );
		}
		collectedNames.addAll( scanResult.getManagedClassNames() );
		return collectedNames;
	}

	private IndexView locateOrBuildJandexIndex(
			Set<String> collectedManagedClassNames,
			List<String> packageNames,
			BootstrapServiceRegistry bootstrapServiceRegistry) {
		// for now create a whole new Index to work with, eventually we need to:
		//		1) accept an Index as an incoming config value
		//		2) pass that Index along to the metamodel code...
		//
		// (1) is mocked up here, but JBoss AS does not currently pass in any Index to use...
		IndexView jandexIndex = (IndexView) configurationValues.get( JANDEX_INDEX );
		if ( jandexIndex == null ) {
			jandexIndex = buildJandexIndex( collectedManagedClassNames, packageNames, bootstrapServiceRegistry );
		}
		return jandexIndex;
	}

	private IndexView buildJandexIndex(Set<String> classNamesSource, List<String> packageNames, BootstrapServiceRegistry bootstrapServiceRegistry) {
		Indexer indexer = new Indexer();

		for ( String className : classNamesSource ) {
			indexResource( className.replace( '.', '/' ) + ".class", indexer, bootstrapServiceRegistry );
		}

		// add package-info from the configured packages
		for ( String packageName : packageNames ) {
			indexResource( packageName.replace( '.', '/' ) + "/package-info.class", indexer, bootstrapServiceRegistry );
		}

		// for now we just skip entities defined in (1) orm.xml files and (2) hbm.xml files.  this part really needs
		// metamodel branch...

		// for now, we also need to wrap this in a CompositeIndex until Jandex is updated to use a common interface
		// between the 2...
		return CompositeIndex.create( indexer.complete() );
	}

	private void indexResource(String resourceName, Indexer indexer, BootstrapServiceRegistry bootstrapServiceRegistry) {
		InputStream stream = bootstrapServiceRegistry.getService( ClassLoaderService.class ).locateResourceStream(
				resourceName
		);
		try {
			indexer.index( stream );
		}
		catch ( IOException e ) {
			throw persistenceException( "Unable to open input stream for resource " + resourceName, e );
		}
	}

	private String jaccContextId;

	private void addJaccDefinition(String key, Object value) {
		if ( jaccContextId == null ) {
			jaccContextId = (String) configurationValues.get( AvailableSettings.JACC_CONTEXT_ID );
			if ( jaccContextId == null ) {
				throw persistenceException(
						"Entities have been configured for JACC, but "
								+ AvailableSettings.JACC_CONTEXT_ID + " has not been set"
				);
			}
		}

		try {
			final int roleStart = AvailableSettings.JACC_PREFIX.length() + 1;
			final String role = key.substring( roleStart, key.indexOf( '.', roleStart ) );
			final int classStart = roleStart + role.length() + 1;
			final String clazz = key.substring( classStart, key.length() );

			final JaccDefinition def = new JaccDefinition( jaccContextId, role, clazz, (String) value );

			jaccDefinitions.add( def );

		}
		catch ( IndexOutOfBoundsException e ) {
			throw persistenceException( "Illegal usage of " + AvailableSettings.JACC_PREFIX + ": " + key );
		}
	}

	private void addCacheRegionDefinition(String role, String value, CacheRegionDefinition.CacheRegionType cacheType) {
		final StringTokenizer params = new StringTokenizer( value, ";, " );
		if ( !params.hasMoreTokens() ) {
			StringBuilder error = new StringBuilder( "Illegal usage of " );
			if ( cacheType == CacheRegionDefinition.CacheRegionType.ENTITY ) {
				error.append( AvailableSettings.CLASS_CACHE_PREFIX )
						.append( ": " )
						.append( AvailableSettings.CLASS_CACHE_PREFIX );
			}
			else {
				error.append( AvailableSettings.COLLECTION_CACHE_PREFIX )
						.append( ": " )
						.append( AvailableSettings.COLLECTION_CACHE_PREFIX );
			}
			error.append( '.' )
					.append( role )
					.append( ' ' )
					.append( value )
					.append( ".  Was expecting configuration, but found none" );
			throw persistenceException( error.toString() );
		}

		String usage = params.nextToken();
		String region = null;
		if ( params.hasMoreTokens() ) {
			region = params.nextToken();
		}
		boolean lazyProperty = true;
		if ( cacheType == CacheRegionDefinition.CacheRegionType.ENTITY ) {
			if ( params.hasMoreTokens() ) {
				lazyProperty = "all".equalsIgnoreCase( params.nextToken() );
			}
		}
		else {
			lazyProperty = false;
		}

		final CacheRegionDefinition def = new CacheRegionDefinition( cacheType, role, usage, region, lazyProperty );
		cacheRegionDefinitions.add( def );
	}

	@SuppressWarnings("unchecked")
	private ScanResult scan(BootstrapServiceRegistry bootstrapServiceRegistry) {
		final Scanner scanner = locateOrBuildScanner( bootstrapServiceRegistry );
		final ScanOptions scanOptions = determineScanOptions();

		return scanner.scan( persistenceUnit, scanOptions );
	}

	private ScanOptions determineScanOptions() {
		return new StandardScanOptions(
				(String) configurationValues.get( AvailableSettings.AUTODETECTION ),
				persistenceUnit.isExcludeUnlistedClasses()
		);
	}

	@SuppressWarnings("unchecked")
	private Scanner locateOrBuildScanner(BootstrapServiceRegistry bootstrapServiceRegistry) {
		final Object value = configurationValues.remove( AvailableSettings.SCANNER );
		if ( value == null ) {
			return new StandardScanner();
		}

		if ( Scanner.class.isInstance( value ) ) {
			return (Scanner) value;
		}

		Class<? extends Scanner> scannerClass;
		if ( Class.class.isInstance( value ) ) {
			try {
				scannerClass = (Class<? extends Scanner>) value;
			}
			catch ( ClassCastException e ) {
				throw persistenceException( "Expecting Scanner implementation, but found " + ((Class) value).getName() );
			}
		}
		else {
			final String scannerClassName = value.toString();
			try {
				scannerClass = bootstrapServiceRegistry.getService( ClassLoaderService.class ).classForName(
						scannerClassName
				);
			}
			catch ( ClassCastException e ) {
				throw persistenceException( "Expecting Scanner implementation, but found " + scannerClassName );
			}
		}

		try {
			return scannerClass.newInstance();
		}
		catch ( Exception e ) {
			throw persistenceException( "Unable to instantiate Scanner class: " + scannerClass, e );
		}
	}

	@Override
	public EntityManagerFactoryBuilder withValidatorFactory(Object validatorFactory) {
		this.validatorFactory = validatorFactory;

		if ( validatorFactory != null ) {
			BeanValidationIntegrator.validateFactory( validatorFactory );
		}
		return this;
	}

	@Override
	public EntityManagerFactoryBuilder withDataSource(DataSource dataSource) {
		this.dataSource = dataSource;

		return this;
	}

	@Override
	public void cancel() {
		// todo : close the bootstrap registry (not critical, but nice to do)

	}

	@Override
	public void generateSchema() {
		processProperties();

		final ServiceRegistry serviceRegistry = buildServiceRegistry();
		final ClassLoaderService classLoaderService = serviceRegistry.getService( ClassLoaderService.class );

		// IMPL NOTE : TCCL handling here is temporary.
		//		It is needed because this code still uses Hibernate Configuration and Hibernate commons-annotations
		// 		in turn which relies on TCCL being set.

		( (ClassLoaderServiceImpl) classLoaderService ).withTccl(
				new ClassLoaderServiceImpl.Work() {
					@Override
					public Object perform() {
						final Configuration hibernateConfiguration = buildHibernateConfiguration( serviceRegistry );
						JpaSchemaGenerator.performGeneration( hibernateConfiguration, serviceRegistry );
						return null;
					}
				}
		);

		// release this builder
		cancel();
	}

	@SuppressWarnings("unchecked")
	public EntityManagerFactory build() {
		processProperties();

		final ServiceRegistry serviceRegistry = buildServiceRegistry();
		final ClassLoaderService classLoaderService = serviceRegistry.getService( ClassLoaderService.class );

		// IMPL NOTE : TCCL handling here is temporary.
		//		It is needed because this code still uses Hibernate Configuration and Hibernate commons-annotations
		// 		in turn which relies on TCCL being set.

		return ( (ClassLoaderServiceImpl) classLoaderService ).withTccl(
				new ClassLoaderServiceImpl.Work<EntityManagerFactoryImpl>() {
					@Override
					public EntityManagerFactoryImpl perform() {
						hibernateConfiguration = buildHibernateConfiguration( serviceRegistry );

						SessionFactoryImplementor sessionFactory;
						try {
							sessionFactory = (SessionFactoryImplementor) hibernateConfiguration.buildSessionFactory(
									serviceRegistry
							);
						}
						catch (MappingException e) {
							throw persistenceException( "Unable to build Hibernate SessionFactory", e );
						}

						if ( suppliedSessionFactoryObserver != null ) {
							sessionFactory.addObserver( suppliedSessionFactoryObserver );
						}
						sessionFactory.addObserver( new ServiceRegistryCloser() );

						// NOTE : passing cfg is temporary until
						return new EntityManagerFactoryImpl(
								persistenceUnit.getName(),
								sessionFactory,
								settings,
								configurationValues,
								hibernateConfiguration
						);
					}
				}
		);
	}

	private void processProperties() {
		applyJdbcConnectionProperties();
		applyTransactionProperties();

		Object validationFactory = this.validatorFactory;
		if ( validationFactory == null ) {
			validationFactory = configurationValues.get( AvailableSettings.VALIDATION_FACTORY );
		}
		if ( validationFactory != null ) {
			BeanValidationIntegrator.validateFactory( validationFactory );
			serviceRegistryBuilder.applySetting( AvailableSettings.VALIDATION_FACTORY, validationFactory );
		}

		// flush before completion validation
		if ( "true".equals( configurationValues.get( Environment.FLUSH_BEFORE_COMPLETION ) ) ) {
			serviceRegistryBuilder.applySetting( Environment.FLUSH_BEFORE_COMPLETION, "false" );
			LOG.definingFlushBeforeCompletionIgnoredInHem( Environment.FLUSH_BEFORE_COMPLETION );
		}

		final StrategySelector strategySelector = serviceRegistryBuilder.getBootstrapServiceRegistry().getService( StrategySelector.class );

		for ( Object oEntry : configurationValues.entrySet() ) {
			Map.Entry entry = (Map.Entry) oEntry;
			if ( entry.getKey() instanceof String ) {
				final String keyString = (String) entry.getKey();

				if ( AvailableSettings.INTERCEPTOR.equals( keyString ) ) {
					sessionFactoryInterceptor = strategySelector.resolveStrategy( Interceptor.class, entry.getValue() );
				}
				else if ( AvailableSettings.SESSION_INTERCEPTOR.equals( keyString ) ) {
					settings.setSessionInterceptorClass(
							loadSessionInterceptorClass( entry.getValue(), strategySelector )
					);
				}
				else if ( AvailableSettings.NAMING_STRATEGY.equals( keyString ) ) {
					namingStrategy = strategySelector.resolveStrategy( NamingStrategy.class, entry.getValue() );
				}
				else if ( AvailableSettings.SESSION_FACTORY_OBSERVER.equals( keyString ) ) {
					suppliedSessionFactoryObserver = strategySelector.resolveStrategy( SessionFactoryObserver.class, entry.getValue() );
				}
				else if ( AvailableSettings.DISCARD_PC_ON_CLOSE.equals( keyString ) ) {
					settings.setReleaseResourcesOnCloseEnabled( "true".equals( entry.getValue() ) );
				}
				else if ( keyString.startsWith( AvailableSettings.CLASS_CACHE_PREFIX ) ) {
					addCacheRegionDefinition(
							keyString.substring( AvailableSettings.CLASS_CACHE_PREFIX.length() + 1 ),
							(String) entry.getValue(),
							CacheRegionDefinition.CacheRegionType.ENTITY
					);
				}
				else if ( keyString.startsWith( AvailableSettings.COLLECTION_CACHE_PREFIX ) ) {
					addCacheRegionDefinition(
							keyString.substring( AvailableSettings.COLLECTION_CACHE_PREFIX.length() + 1 ),
							(String) entry.getValue(),
							CacheRegionDefinition.CacheRegionType.COLLECTION
					);
				}
				else if ( keyString.startsWith( AvailableSettings.JACC_PREFIX )
						&& ! ( keyString.equals( AvailableSettings.JACC_CONTEXT_ID )
						|| keyString.equals( AvailableSettings.JACC_ENABLED ) ) ) {
					addJaccDefinition( (String) entry.getKey(), entry.getValue() );
				}
			}
		}
	}

	private void applyJdbcConnectionProperties() {
		if ( dataSource != null ) {
			serviceRegistryBuilder.applySetting( Environment.DATASOURCE, dataSource );
		}
		else if ( persistenceUnit.getJtaDataSource() != null ) {
			serviceRegistryBuilder.applySetting( Environment.DATASOURCE, persistenceUnit.getJtaDataSource() );
		}
		else if ( persistenceUnit.getNonJtaDataSource() != null ) {
			serviceRegistryBuilder.applySetting( Environment.DATASOURCE, persistenceUnit.getNonJtaDataSource() );
		}
		else {
			final String driver = (String) configurationValues.get( AvailableSettings.JDBC_DRIVER );
			if ( StringHelper.isNotEmpty( driver ) ) {
				serviceRegistryBuilder.applySetting( org.hibernate.cfg.AvailableSettings.DRIVER, driver );
			}
			final String url = (String) configurationValues.get( AvailableSettings.JDBC_URL );
			if ( StringHelper.isNotEmpty( url ) ) {
				serviceRegistryBuilder.applySetting( org.hibernate.cfg.AvailableSettings.URL, url );
			}
			final String user = (String) configurationValues.get( AvailableSettings.JDBC_USER );
			if ( StringHelper.isNotEmpty( user ) ) {
				serviceRegistryBuilder.applySetting( org.hibernate.cfg.AvailableSettings.USER, user );
			}
			final String pass = (String) configurationValues.get( AvailableSettings.JDBC_PASSWORD );
			if ( StringHelper.isNotEmpty( pass ) ) {
				serviceRegistryBuilder.applySetting( org.hibernate.cfg.AvailableSettings.PASS, pass );
			}
		}
	}

	private void applyTransactionProperties() {
		PersistenceUnitTransactionType txnType = PersistenceUnitTransactionTypeHelper.interpretTransactionType(
				configurationValues.get( AvailableSettings.TRANSACTION_TYPE )
		);
		if ( txnType == null ) {
			txnType = persistenceUnit.getTransactionType();
		}
		if ( txnType == null ) {
			// is it more appropriate to have this be based on bootstrap entry point (EE vs SE)?
			txnType = PersistenceUnitTransactionType.RESOURCE_LOCAL;
		}
		settings.setTransactionType( txnType );
		boolean hasTxStrategy = configurationValues.containsKey( Environment.TRANSACTION_STRATEGY );
		if ( hasTxStrategy ) {
			LOG.overridingTransactionStrategyDangerous( Environment.TRANSACTION_STRATEGY );
		}
		else {
			if ( txnType == PersistenceUnitTransactionType.JTA ) {
				serviceRegistryBuilder.applySetting( Environment.TRANSACTION_STRATEGY, CMTTransactionFactory.class );
			}
			else if ( txnType == PersistenceUnitTransactionType.RESOURCE_LOCAL ) {
				serviceRegistryBuilder.applySetting( Environment.TRANSACTION_STRATEGY, JdbcTransactionFactory.class );
			}
		}
	}

	@SuppressWarnings("unchecked")
	private Class<? extends Interceptor> loadSessionInterceptorClass(Object value, StrategySelector strategySelector) {
		if ( value == null ) {
			return null;
		}

		return Class.class.isInstance( value )
				? (Class<? extends Interceptor>) value
				: strategySelector.selectStrategyImplementor( Interceptor.class, value.toString() );
	}

	public ServiceRegistry buildServiceRegistry() {
		return serviceRegistryBuilder.build();
	}

	public Configuration buildHibernateConfiguration(ServiceRegistry serviceRegistry) {
		Properties props = new Properties();
		props.putAll( configurationValues );
		Configuration cfg = new Configuration().setProperties( props );

		cfg.setEntityNotFoundDelegate( jpaEntityNotFoundDelegate );

		if ( namingStrategy != null ) {
			cfg.setNamingStrategy( namingStrategy );
		}

		if ( sessionFactoryInterceptor != null ) {
			cfg.setInterceptor( sessionFactoryInterceptor );
		}

		final Object strategyProviderValue = props.get( AvailableSettings.IDENTIFIER_GENERATOR_STRATEGY_PROVIDER );
		final IdentifierGeneratorStrategyProvider strategyProvider = strategyProviderValue == null
				? null
				: serviceRegistry.getService( StrategySelector.class )
						.resolveStrategy( IdentifierGeneratorStrategyProvider.class, strategyProviderValue );

		if ( strategyProvider != null ) {
			final MutableIdentifierGeneratorFactory identifierGeneratorFactory = cfg.getIdentifierGeneratorFactory();
			for ( Map.Entry<String,Class<?>> entry : strategyProvider.getStrategies().entrySet() ) {
				identifierGeneratorFactory.register( entry.getKey(), entry.getValue() );
			}
		}

		if ( jaccDefinitions != null ) {
			for ( JaccDefinition jaccDefinition : jaccDefinitions ) {
				JACCConfiguration jaccCfg = new JACCConfiguration( jaccDefinition.getContextId() );
				jaccCfg.addPermission(
						jaccDefinition.getRole(),
						jaccDefinition.getClazz(),
						jaccDefinition.getActions()
				);
			}
		}

		if ( cacheRegionDefinitions != null ) {
			for ( CacheRegionDefinition cacheRegionDefinition : cacheRegionDefinitions ) {
				if ( cacheRegionDefinition.getRegionType() == CacheRegionDefinition.CacheRegionType.ENTITY ) {
					cfg.setCacheConcurrencyStrategy(
							cacheRegionDefinition.getRole(),
							cacheRegionDefinition.getUsage(),
							cacheRegionDefinition.getRegion(),
							cacheRegionDefinition.isCacheLazy()
					);
				}
				else {
					cfg.setCollectionCacheConcurrencyStrategy(
							cacheRegionDefinition.getRole(),
							cacheRegionDefinition.getUsage(),
							cacheRegionDefinition.getRegion()
					);
				}
			}
		}


		// todo : need to have this use the metamodel codebase eventually...

		for ( JaxbMapping jaxbMapping : cfgXmlNamedMappings ) {
			if ( jaxbMapping.getClazz() != null ) {
				cfg.addAnnotatedClass(
						serviceRegistry.getService( ClassLoaderService.class ).classForName( jaxbMapping.getClazz() )
				);
			}
			else if ( jaxbMapping.getResource() != null ) {
				cfg.addResource( jaxbMapping.getResource() );
			}
			else if ( jaxbMapping.getJar() != null ) {
				cfg.addJar( new File( jaxbMapping.getJar() ) );
			}
			else if ( jaxbMapping.getPackage() != null ) {
				cfg.addPackage( jaxbMapping.getPackage() );
			}
		}

		List<Class> loadedAnnotatedClasses = (List<Class>) configurationValues.remove( AvailableSettings.LOADED_CLASSES );
		if ( loadedAnnotatedClasses != null ) {
			for ( Class cls : loadedAnnotatedClasses ) {
				cfg.addAnnotatedClass( cls );
			}
		}

		for ( String className : metadataSources.getAnnotatedMappingClassNames() ) {
			cfg.addAnnotatedClass( serviceRegistry.getService( ClassLoaderService.class ).classForName( className ) );
		}

		for ( MetadataSources.ConverterDescriptor converterDescriptor : metadataSources.getConverterDescriptors() ) {
			final Class<? extends AttributeConverter> converterClass;
			try {
				Class theClass = serviceRegistry.getService( ClassLoaderService.class ).classForName( converterDescriptor.converterClassName );
				converterClass = (Class<? extends AttributeConverter>) theClass;
			}
			catch (ClassCastException e) {
				throw persistenceException(
						String.format(
								"AttributeConverter implementation [%s] does not implement AttributeConverter interface",
								converterDescriptor.converterClassName
						)
				);
			}
			cfg.addAttributeConverter( converterClass, converterDescriptor.autoApply );
		}

		for ( String resourceName : metadataSources.mappingFileResources ) {
			Boolean useMetaInf = null;
			try {
				if ( resourceName.endsWith( META_INF_ORM_XML ) ) {
					useMetaInf = true;
				}
				cfg.addResource( resourceName );
			}
			catch( MappingNotFoundException e ) {
				if ( ! resourceName.endsWith( META_INF_ORM_XML ) ) {
					throw persistenceException( "Unable to find XML mapping file in classpath: " + resourceName );
				}
				else {
					useMetaInf = false;
					//swallow it, the META-INF/orm.xml is optional
				}
			}
			catch( MappingException me ) {
				throw persistenceException( "Error while reading JPA XML file: " + resourceName, me );
			}

			if ( Boolean.TRUE.equals( useMetaInf ) ) {
				LOG.exceptionHeaderFound( getExceptionHeader(), META_INF_ORM_XML );
			}
			else if (Boolean.FALSE.equals(useMetaInf)) {
				LOG.exceptionHeaderNotFound( getExceptionHeader(), META_INF_ORM_XML );
			}
		}
		for ( NamedInputStream namedInputStream : metadataSources.namedMappingFileInputStreams ) {
			try {
				//addInputStream has the responsibility to close the stream
				cfg.addInputStream( new BufferedInputStream( namedInputStream.getStream() ) );
			}
			catch ( InvalidMappingException e ) {
				// try our best to give the file name
				if ( StringHelper.isNotEmpty( namedInputStream.getName() ) ) {
					throw new InvalidMappingException(
							"Error while parsing file: " + namedInputStream.getName(),
							e.getType(),
							e.getPath(),
							e
					);
				}
				else {
					throw e;
				}
			}
			catch (MappingException me) {
				// try our best to give the file name
				if ( StringHelper.isNotEmpty( namedInputStream.getName() ) ) {
					throw new MappingException("Error while parsing file: " + namedInputStream.getName(), me );
				}
				else {
					throw me;
				}
			}
		}
		for ( String packageName : metadataSources.packageNames ) {
			cfg.addPackage( packageName );
		}
		return cfg;
	}

	public static class ServiceRegistryCloser implements SessionFactoryObserver {
		@Override
		public void sessionFactoryCreated(SessionFactory sessionFactory) {
			// nothing to do
		}

		@Override
		public void sessionFactoryClosed(SessionFactory sessionFactory) {
			SessionFactoryImplementor sfi = ( (SessionFactoryImplementor) sessionFactory );
			sfi.getServiceRegistry().destroy();
			ServiceRegistry basicRegistry = sfi.getServiceRegistry().getParentServiceRegistry();
			( (ServiceRegistryImplementor) basicRegistry ).destroy();
		}
	}

	private PersistenceException persistenceException(String message) {
		return persistenceException( message, null );
	}

	private PersistenceException persistenceException(String message, Exception cause) {
		return new PersistenceException(
				getExceptionHeader() + message,
				cause
		);
	}

	private String getExceptionHeader() {
		return "[PersistenceUnit: " + persistenceUnit.getName() + "] ";
	}

<<<<<<< HEAD
	public static class ScanningContext {
		private URL url;
		private boolean detectClasses;
		private boolean detectHbmFiles;
		private boolean searchOrm;

		public URL getUrl() {
			return url;
		}

		public void setUrl(URL url) {
			this.url = url;
		}

		public boolean isDetectClasses() {
			return detectClasses;
		}

		public void setDetectClasses(boolean detectClasses) {
			this.detectClasses = detectClasses;
		}

		public boolean isDetectHbmFiles() {
			return detectHbmFiles;
		}

		public void setDetectHbmFiles(boolean detectHbmFiles) {
			this.detectHbmFiles = detectHbmFiles;
		}

		public boolean isSearchOrm() {
			return searchOrm;
		}

		public void setSearchOrm(boolean searchOrm) {
			this.searchOrm = searchOrm;
		}
	}

	private static class ScanResult {
		private final List<String> managedClassNames = new ArrayList<String>();
		private final List<String> packageNames = new ArrayList<String>();
		private final List<NamedInputStream> hbmFiles = new ArrayList<NamedInputStream>();
		private final List<String> mappingFiles = new ArrayList<String>();

		public List<String> getManagedClassNames() {
			return managedClassNames;
		}

		public List<String> getPackageNames() {
			return packageNames;
		}

		public List<NamedInputStream> getHbmFiles() {
			return hbmFiles;
		}

		public List<String> getMappingFiles() {
			return mappingFiles;
=======
	public static class CacheRegionDefinition {
		public static enum CacheType { ENTITY, COLLECTION }

		public final CacheType cacheType;
		public final String role;
		public final String usage;
		public final String region;
		public final boolean cacheLazy;

		public CacheRegionDefinition(
				CacheType cacheType,
				String role,
				String usage,
				String region, boolean cacheLazy) {
			this.cacheType = cacheType;
			this.role = role;
			this.usage = usage;
			this.region = region;
			this.cacheLazy = cacheLazy;
		}
	}

	public static class JaccDefinition {
		public final String contextId;
		public final String role;
		public final String clazz;
		public final String actions;

		public JaccDefinition(String contextId, String role, String clazz, String actions) {
			this.contextId = contextId;
			this.role = role;
			this.clazz = clazz;
			this.actions = actions;
>>>>>>> e4c1db1e
		}
	}

	public static class MetadataSources {
		private final List<String> annotatedMappingClassNames = new ArrayList<String>();
		private final List<ConverterDescriptor> converterDescriptors = new ArrayList<ConverterDescriptor>();
		private final List<NamedInputStream> namedMappingFileInputStreams = new ArrayList<NamedInputStream>();
		private final List<String> mappingFileResources = new ArrayList<String>();
		private final List<String> packageNames = new ArrayList<String>();

		public List<String> getAnnotatedMappingClassNames() {
			return annotatedMappingClassNames;
		}

		public List<ConverterDescriptor> getConverterDescriptors() {
			return converterDescriptors;
		}

		public List<NamedInputStream> getNamedMappingFileInputStreams() {
			return namedMappingFileInputStreams;
		}

		public List<String> getPackageNames() {
			return packageNames;
		}

		public List<String> collectMappingClassNames() {
			// todo : the complete answer to this involves looking through the mapping files as well.
			// 		Really need the metamodel branch code to do that properly
			return annotatedMappingClassNames;
		}

		public static class ConverterDescriptor {
			private final String converterClassName;
			private final boolean autoApply;

			public ConverterDescriptor(String converterClassName, boolean autoApply) {
				this.converterClassName = converterClassName;
				this.autoApply = autoApply;
			}
		}
	}
}<|MERGE_RESOLUTION|>--- conflicted
+++ resolved
@@ -49,6 +49,7 @@
 
 import org.jboss.jandex.AnnotationInstance;
 import org.jboss.jandex.ClassInfo;
+import org.jboss.jandex.CompositeIndex;
 import org.jboss.jandex.DotName;
 import org.jboss.jandex.Index;
 import org.jboss.jandex.IndexView;
@@ -106,6 +107,7 @@
 import org.hibernate.jpa.boot.scan.spi.ScanResult;
 import org.hibernate.jpa.boot.scan.spi.Scanner;
 import org.hibernate.jpa.spi.IdentifierGeneratorStrategyProvider;
+import org.hibernate.metamodel.MetadataSources;
 import org.hibernate.metamodel.internal.source.annotations.util.JPADotNames;
 import org.hibernate.metamodel.internal.source.annotations.util.JandexHelper;
 import org.hibernate.proxy.EntityNotFoundDelegate;
@@ -225,8 +227,6 @@
 		}
 	}
 
-<<<<<<< HEAD
-=======
 	private static interface DeploymentResources {
 		public Iterable<ClassDescriptor> getClassDescriptors();
 		public Iterable<PackageDescriptor> getPackageDescriptors();
@@ -462,7 +462,6 @@
 		}
 	}
 
->>>>>>> e4c1db1e
 	/**
 	 * Builds the {@link BootstrapServiceRegistry} used to eventually build the {@link org.hibernate.boot.registry.StandardServiceRegistryBuilder}; mainly
 	 * used here during instantiation to define class-loading behavior.
@@ -602,7 +601,7 @@
 						= (JaxbHibernateConfiguration.JaxbSessionFactory.JaxbClassCache) cacheDeclaration;
 				cacheRegionDefinitions.add(
 						new CacheRegionDefinition(
-								CacheRegionDefinition.CacheRegionType.ENTITY,
+								CacheRegionDefinition.CacheType.ENTITY,
 								jaxbClassCache.getClazz(),
 								jaxbClassCache.getUsage().value(),
 								jaxbClassCache.getRegion(),
@@ -615,7 +614,7 @@
 						= (JaxbHibernateConfiguration.JaxbSessionFactory.JaxbCollectionCache) cacheDeclaration;
 				cacheRegionDefinitions.add(
 						new CacheRegionDefinition(
-								CacheRegionDefinition.CacheRegionType.COLLECTION,
+								CacheRegionDefinition.CacheType.COLLECTION,
 								jaxbCollectionCache.getCollection(),
 								jaxbCollectionCache.getUsage().value(),
 								jaxbCollectionCache.getRegion(),
@@ -640,98 +639,6 @@
 		}
 	}
 
-
-	// ~~~~~~~~~~~~~~~~~~~~~~~~~~~~~~~~~~~~~~~~~~~~~~~~~~~~~~~~~~~~~~~~~~~~~~~~~~~~~~~~~~~~~~~~~~~~~~~~~~~~~~~~~~~~~~~~
-	// temporary!
-	@SuppressWarnings("unchecked")
-	public Map getConfigurationValues() {
-		return Collections.unmodifiableMap( configurationValues );
-	}
-
-	public Configuration getHibernateConfiguration() {
-		return hibernateConfiguration;
-	}
-	// ~~~~~~~~~~~~~~~~~~~~~~~~~~~~~~~~~~~~~~~~~~~~~~~~~~~~~~~~~~~~~~~~~~~~~~~~~~~~~~~~~~~~~~~~~~~~~~~~~~~~~~~~~~~~~~~~
-
-
-	@SuppressWarnings("unchecked")
-	private MetadataSources prepareMetadataSources(
-			IndexView jandexIndex,
-			Set<String> collectedManagedClassNames,
-			ScanResult scanResult,
-			BootstrapServiceRegistry bootstrapServiceRegistry) {
-		// todo : this needs to tie into the metamodel branch...
-		MetadataSources metadataSources = new MetadataSources();
-
-		for ( String className : collectedManagedClassNames ) {
-			final ClassInfo classInfo = jandexIndex.getClassByName( DotName.createSimple( className ) );
-			if ( classInfo == null ) {
-				// Not really sure what this means.  Most likely it is explicitly listed in the persistence unit,
-				// but mapped via mapping file.  Anyway assume its a mapping class...
-				metadataSources.annotatedMappingClassNames.add( className );
-				continue;
-			}
-
-			// logic here assumes an entity is not also a converter...
-			AnnotationInstance converterAnnotation = JandexHelper.getSingleAnnotation(
-					classInfo.annotations(),
-					JPADotNames.CONVERTER
-			);
-			if ( converterAnnotation != null ) {
-				metadataSources.converterDescriptors.add(
-						new MetadataSources.ConverterDescriptor(
-								className,
-								JandexHelper.getValue( converterAnnotation, "autoApply", boolean.class )
-						)
-				);
-			}
-			else {
-				metadataSources.annotatedMappingClassNames.add( className );
-			}
-		}
-
-		metadataSources.packageNames.addAll( scanResult.getPackageNames() );
-
-		metadataSources.namedMappingFileInputStreams.addAll( scanResult.getHbmFiles() );
-
-		metadataSources.mappingFileResources.addAll( scanResult.getMappingFiles() );
-		final String explicitHbmXmls = (String) configurationValues.remove( AvailableSettings.HBXML_FILES );
-		if ( explicitHbmXmls != null ) {
-			metadataSources.mappingFileResources.addAll( Arrays.asList( StringHelper.split( ", ", explicitHbmXmls ) ) );
-		}
-		final List<String> explicitOrmXml = (List<String>) configurationValues.remove( AvailableSettings.XML_FILE_NAMES );
-		if ( explicitOrmXml != null ) {
-			metadataSources.mappingFileResources.addAll( explicitOrmXml );
-		}
-
-		return metadataSources;
-	}
-
-	private Set<String> collectManagedClassNames(ScanResult scanResult) {
-		Set<String> collectedNames = new HashSet<String>();
-		if ( persistenceUnit.getManagedClassNames() != null ) {
-			collectedNames.addAll( persistenceUnit.getManagedClassNames() );
-		}
-		collectedNames.addAll( scanResult.getManagedClassNames() );
-		return collectedNames;
-	}
-
-	private IndexView locateOrBuildJandexIndex(
-			Set<String> collectedManagedClassNames,
-			List<String> packageNames,
-			BootstrapServiceRegistry bootstrapServiceRegistry) {
-		// for now create a whole new Index to work with, eventually we need to:
-		//		1) accept an Index as an incoming config value
-		//		2) pass that Index along to the metamodel code...
-		//
-		// (1) is mocked up here, but JBoss AS does not currently pass in any Index to use...
-		IndexView jandexIndex = (IndexView) configurationValues.get( JANDEX_INDEX );
-		if ( jandexIndex == null ) {
-			jandexIndex = buildJandexIndex( collectedManagedClassNames, packageNames, bootstrapServiceRegistry );
-		}
-		return jandexIndex;
-	}
-
 	private IndexView buildJandexIndex(Set<String> classNamesSource, List<String> packageNames, BootstrapServiceRegistry bootstrapServiceRegistry) {
 		Indexer indexer = new Indexer();
 
@@ -793,11 +700,11 @@
 		}
 	}
 
-	private void addCacheRegionDefinition(String role, String value, CacheRegionDefinition.CacheRegionType cacheType) {
+	private void addCacheRegionDefinition(String role, String value, CacheRegionDefinition.CacheType cacheType) {
 		final StringTokenizer params = new StringTokenizer( value, ";, " );
 		if ( !params.hasMoreTokens() ) {
 			StringBuilder error = new StringBuilder( "Illegal usage of " );
-			if ( cacheType == CacheRegionDefinition.CacheRegionType.ENTITY ) {
+			if ( cacheType == CacheRegionDefinition.CacheType.ENTITY ) {
 				error.append( AvailableSettings.CLASS_CACHE_PREFIX )
 						.append( ": " )
 						.append( AvailableSettings.CLASS_CACHE_PREFIX );
@@ -821,7 +728,7 @@
 			region = params.nextToken();
 		}
 		boolean lazyProperty = true;
-		if ( cacheType == CacheRegionDefinition.CacheRegionType.ENTITY ) {
+		if ( cacheType == CacheRegionDefinition.CacheType.ENTITY ) {
 			if ( params.hasMoreTokens() ) {
 				lazyProperty = "all".equalsIgnoreCase( params.nextToken() );
 			}
@@ -1030,14 +937,14 @@
 					addCacheRegionDefinition(
 							keyString.substring( AvailableSettings.CLASS_CACHE_PREFIX.length() + 1 ),
 							(String) entry.getValue(),
-							CacheRegionDefinition.CacheRegionType.ENTITY
+							CacheRegionDefinition.CacheType.ENTITY
 					);
 				}
 				else if ( keyString.startsWith( AvailableSettings.COLLECTION_CACHE_PREFIX ) ) {
 					addCacheRegionDefinition(
 							keyString.substring( AvailableSettings.COLLECTION_CACHE_PREFIX.length() + 1 ),
 							(String) entry.getValue(),
-							CacheRegionDefinition.CacheRegionType.COLLECTION
+							CacheRegionDefinition.CacheType.COLLECTION
 					);
 				}
 				else if ( keyString.startsWith( AvailableSettings.JACC_PREFIX )
@@ -1150,30 +1057,30 @@
 
 		if ( jaccDefinitions != null ) {
 			for ( JaccDefinition jaccDefinition : jaccDefinitions ) {
-				JACCConfiguration jaccCfg = new JACCConfiguration( jaccDefinition.getContextId() );
+				JACCConfiguration jaccCfg = new JACCConfiguration( jaccDefinition.contextId );
 				jaccCfg.addPermission(
-						jaccDefinition.getRole(),
-						jaccDefinition.getClazz(),
-						jaccDefinition.getActions()
+						jaccDefinition.role,
+						jaccDefinition.clazz,
+						jaccDefinition.actions
 				);
 			}
 		}
 
 		if ( cacheRegionDefinitions != null ) {
 			for ( CacheRegionDefinition cacheRegionDefinition : cacheRegionDefinitions ) {
-				if ( cacheRegionDefinition.getRegionType() == CacheRegionDefinition.CacheRegionType.ENTITY ) {
+				if ( cacheRegionDefinition.cacheType == CacheRegionDefinition.CacheType.ENTITY ) {
 					cfg.setCacheConcurrencyStrategy(
-							cacheRegionDefinition.getRole(),
-							cacheRegionDefinition.getUsage(),
-							cacheRegionDefinition.getRegion(),
-							cacheRegionDefinition.isCacheLazy()
+							cacheRegionDefinition.role,
+							cacheRegionDefinition.usage,
+							cacheRegionDefinition.region,
+							cacheRegionDefinition.cacheLazy
 					);
 				}
 				else {
 					cfg.setCollectionCacheConcurrencyStrategy(
-							cacheRegionDefinition.getRole(),
-							cacheRegionDefinition.getUsage(),
-							cacheRegionDefinition.getRegion()
+							cacheRegionDefinition.role,
+							cacheRegionDefinition.usage,
+							cacheRegionDefinition.region
 					);
 				}
 			}
@@ -1320,67 +1227,6 @@
 		return "[PersistenceUnit: " + persistenceUnit.getName() + "] ";
 	}
 
-<<<<<<< HEAD
-	public static class ScanningContext {
-		private URL url;
-		private boolean detectClasses;
-		private boolean detectHbmFiles;
-		private boolean searchOrm;
-
-		public URL getUrl() {
-			return url;
-		}
-
-		public void setUrl(URL url) {
-			this.url = url;
-		}
-
-		public boolean isDetectClasses() {
-			return detectClasses;
-		}
-
-		public void setDetectClasses(boolean detectClasses) {
-			this.detectClasses = detectClasses;
-		}
-
-		public boolean isDetectHbmFiles() {
-			return detectHbmFiles;
-		}
-
-		public void setDetectHbmFiles(boolean detectHbmFiles) {
-			this.detectHbmFiles = detectHbmFiles;
-		}
-
-		public boolean isSearchOrm() {
-			return searchOrm;
-		}
-
-		public void setSearchOrm(boolean searchOrm) {
-			this.searchOrm = searchOrm;
-		}
-	}
-
-	private static class ScanResult {
-		private final List<String> managedClassNames = new ArrayList<String>();
-		private final List<String> packageNames = new ArrayList<String>();
-		private final List<NamedInputStream> hbmFiles = new ArrayList<NamedInputStream>();
-		private final List<String> mappingFiles = new ArrayList<String>();
-
-		public List<String> getManagedClassNames() {
-			return managedClassNames;
-		}
-
-		public List<String> getPackageNames() {
-			return packageNames;
-		}
-
-		public List<NamedInputStream> getHbmFiles() {
-			return hbmFiles;
-		}
-
-		public List<String> getMappingFiles() {
-			return mappingFiles;
-=======
 	public static class CacheRegionDefinition {
 		public static enum CacheType { ENTITY, COLLECTION }
 
@@ -1414,7 +1260,6 @@
 			this.role = role;
 			this.clazz = clazz;
 			this.actions = actions;
->>>>>>> e4c1db1e
 		}
 	}
 
