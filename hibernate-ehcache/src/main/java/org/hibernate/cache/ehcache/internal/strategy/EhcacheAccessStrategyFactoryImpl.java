/*
 * Hibernate, Relational Persistence for Idiomatic Java
 *
 * Copyright (c) 2011, Red Hat Inc. or third-party contributors as
 * indicated by the @author tags or express copyright attribution
 * statements applied by the authors.  All third-party contributions are
 * distributed under license by Red Hat Inc.
 *
 * This copyrighted material is made available to anyone wishing to use, modify,
 * copy, or redistribute it subject to the terms and conditions of the GNU
 * Lesser General Public License, as published by the Free Software Foundation.
 *
 * This program is distributed in the hope that it will be useful,
 * but WITHOUT ANY WARRANTY; without even the implied warranty of MERCHANTABILITY
 * or FITNESS FOR A PARTICULAR PURPOSE.  See the GNU Lesser General Public License
 * for more details.
 *
 * You should have received a copy of the GNU Lesser General Public License
 * along with this distribution; if not, write to:
 * Free Software Foundation, Inc.
 * 51 Franklin Street, Fifth Floor
 * Boston, MA  02110-1301  USA
 */
package org.hibernate.cache.ehcache.internal.strategy;

import org.jboss.logging.Logger;

import org.hibernate.cache.ehcache.EhCacheMessageLogger;
import org.hibernate.cache.ehcache.internal.regions.EhcacheCollectionRegion;
import org.hibernate.cache.ehcache.internal.regions.EhcacheEntityRegion;
import org.hibernate.cache.ehcache.internal.regions.EhcacheNaturalIdRegion;
import org.hibernate.cache.spi.access.AccessType;
import org.hibernate.cache.spi.access.CollectionRegionAccessStrategy;
import org.hibernate.cache.spi.access.EntityRegionAccessStrategy;
import org.hibernate.cache.spi.access.NaturalIdRegionAccessStrategy;

/**
 * Class implementing {@link EhcacheAccessStrategyFactory}
 *
 * @author Abhishek Sanoujam
 * @author Alex Snaps
 */
public class EhcacheAccessStrategyFactoryImpl implements EhcacheAccessStrategyFactory {

	private static final EhCacheMessageLogger LOG = Logger.getMessageLogger(
			EhCacheMessageLogger.class,
			EhcacheAccessStrategyFactoryImpl.class.getName()
	);

<<<<<<< HEAD
    /**
     * {@inheritDoc}
     */
    public EntityRegionAccessStrategy createEntityRegionAccessStrategy(EhcacheEntityRegion entityRegion, AccessType accessType) {
        switch ( accessType ) {
            case READ_ONLY:
                if ( entityRegion.getCacheDataDescription().isMutable() ) {
                    LOG.readOnlyCacheConfiguredForMutableEntity( entityRegion.getName() );
                }
                return new ReadOnlyEhcacheEntityRegionAccessStrategy( entityRegion );
            case READ_WRITE:
                return new ReadWriteEhcacheEntityRegionAccessStrategy( entityRegion );

            case NONSTRICT_READ_WRITE:
                return new NonStrictReadWriteEhcacheEntityRegionAccessStrategy(
                        entityRegion
                );

            case TRANSACTIONAL:
                return new TransactionalEhcacheEntityRegionAccessStrategy(
                        entityRegion,
                        entityRegion.getEhcache()
                );
            default:
                throw new IllegalArgumentException( "unrecognized access strategy type [" + accessType + "]" );
=======
	@Override
	public EntityRegionAccessStrategy createEntityRegionAccessStrategy(
			EhcacheEntityRegion entityRegion,
			AccessType accessType) {
		switch ( accessType ) {
			case READ_ONLY:
				if ( entityRegion.getCacheDataDescription().isMutable() ) {
					LOG.readOnlyCacheConfiguredForMutableEntity( entityRegion.getName() );
				}
				return new ReadOnlyEhcacheEntityRegionAccessStrategy( entityRegion, entityRegion.getSettings() );
			case READ_WRITE:
				return new ReadWriteEhcacheEntityRegionAccessStrategy( entityRegion, entityRegion.getSettings() );

			case NONSTRICT_READ_WRITE:
				return new NonStrictReadWriteEhcacheEntityRegionAccessStrategy(
						entityRegion,
						entityRegion.getSettings()
				);

			case TRANSACTIONAL:
				return new TransactionalEhcacheEntityRegionAccessStrategy(
						entityRegion,
						entityRegion.getEhcache(),
						entityRegion.getSettings()
				);
			default:
				throw new IllegalArgumentException( "unrecognized access strategy type [" + accessType + "]" );
>>>>>>> f40f814b

		}

	}

<<<<<<< HEAD
    /**
     * {@inheritDoc}
     */
    public CollectionRegionAccessStrategy createCollectionRegionAccessStrategy(EhcacheCollectionRegion collectionRegion,
                                                                               AccessType accessType) {
        switch ( accessType ) {
            case READ_ONLY:
                if ( collectionRegion.getCacheDataDescription().isMutable() ) {
                    LOG.readOnlyCacheConfiguredForMutableEntity( collectionRegion.getName() );
                }
                return new ReadOnlyEhcacheCollectionRegionAccessStrategy(
                        collectionRegion
                );
            case READ_WRITE:
                return new ReadWriteEhcacheCollectionRegionAccessStrategy(
                        collectionRegion
                );
            case NONSTRICT_READ_WRITE:
                return new NonStrictReadWriteEhcacheCollectionRegionAccessStrategy(
                        collectionRegion
                );
            case TRANSACTIONAL:
                return new TransactionalEhcacheCollectionRegionAccessStrategy(
                        collectionRegion, collectionRegion.getEhcache()
                );
            default:
                throw new IllegalArgumentException( "unrecognized access strategy type [" + accessType + "]" );
        }
    }
=======
	@Override
	public CollectionRegionAccessStrategy createCollectionRegionAccessStrategy(
			EhcacheCollectionRegion collectionRegion,
			AccessType accessType) {
		switch ( accessType ) {
			case READ_ONLY:
				if ( collectionRegion.getCacheDataDescription().isMutable() ) {
					LOG.readOnlyCacheConfiguredForMutableEntity( collectionRegion.getName() );
				}
				return new ReadOnlyEhcacheCollectionRegionAccessStrategy(
						collectionRegion,
						collectionRegion.getSettings()
				);
			case READ_WRITE:
				return new ReadWriteEhcacheCollectionRegionAccessStrategy(
						collectionRegion,
						collectionRegion.getSettings()
				);
			case NONSTRICT_READ_WRITE:
				return new NonStrictReadWriteEhcacheCollectionRegionAccessStrategy(
						collectionRegion,
						collectionRegion.getSettings()
				);
			case TRANSACTIONAL:
				return new TransactionalEhcacheCollectionRegionAccessStrategy(
						collectionRegion, collectionRegion.getEhcache(), collectionRegion
						.getSettings()
				);
			default:
				throw new IllegalArgumentException( "unrecognized access strategy type [" + accessType + "]" );
		}
	}
>>>>>>> f40f814b

	@Override
	public NaturalIdRegionAccessStrategy createNaturalIdRegionAccessStrategy(
			EhcacheNaturalIdRegion naturalIdRegion,
			AccessType accessType) {
<<<<<<< HEAD
        switch ( accessType ) {
        case READ_ONLY:
            if ( naturalIdRegion.getCacheDataDescription().isMutable() ) {
                LOG.readOnlyCacheConfiguredForMutableEntity( naturalIdRegion.getName() );
            }
            return new ReadOnlyEhcacheNaturalIdRegionAccessStrategy(
                    naturalIdRegion
            );
        case READ_WRITE:
            return new ReadWriteEhcacheNaturalIdRegionAccessStrategy(
                    naturalIdRegion
            );
        case NONSTRICT_READ_WRITE:
            return new NonStrictReadWriteEhcacheNaturalIdRegionAccessStrategy(
                    naturalIdRegion
            );
        case TRANSACTIONAL:
            return new TransactionalEhcacheNaturalIdRegionAccessStrategy(
                    naturalIdRegion, naturalIdRegion.getEhcache()
            );
        default:
            throw new IllegalArgumentException( "unrecognized access strategy type [" + accessType + "]" );
    }
=======
		switch ( accessType ) {
			case READ_ONLY:
				if ( naturalIdRegion.getCacheDataDescription().isMutable() ) {
					LOG.readOnlyCacheConfiguredForMutableEntity( naturalIdRegion.getName() );
				}
				return new ReadOnlyEhcacheNaturalIdRegionAccessStrategy(
						naturalIdRegion,
						naturalIdRegion.getSettings()
				);
			case READ_WRITE:
				return new ReadWriteEhcacheNaturalIdRegionAccessStrategy(
						naturalIdRegion,
						naturalIdRegion.getSettings()
				);
			case NONSTRICT_READ_WRITE:
				return new NonStrictReadWriteEhcacheNaturalIdRegionAccessStrategy(
						naturalIdRegion,
						naturalIdRegion.getSettings()
				);
			case TRANSACTIONAL:
				return new TransactionalEhcacheNaturalIdRegionAccessStrategy(
						naturalIdRegion, naturalIdRegion.getEhcache(), naturalIdRegion
						.getSettings()
				);
			default:
				throw new IllegalArgumentException( "unrecognized access strategy type [" + accessType + "]" );
		}
>>>>>>> f40f814b
	}


}<|MERGE_RESOLUTION|>--- conflicted
+++ resolved
@@ -47,33 +47,6 @@
 			EhcacheAccessStrategyFactoryImpl.class.getName()
 	);
 
-<<<<<<< HEAD
-    /**
-     * {@inheritDoc}
-     */
-    public EntityRegionAccessStrategy createEntityRegionAccessStrategy(EhcacheEntityRegion entityRegion, AccessType accessType) {
-        switch ( accessType ) {
-            case READ_ONLY:
-                if ( entityRegion.getCacheDataDescription().isMutable() ) {
-                    LOG.readOnlyCacheConfiguredForMutableEntity( entityRegion.getName() );
-                }
-                return new ReadOnlyEhcacheEntityRegionAccessStrategy( entityRegion );
-            case READ_WRITE:
-                return new ReadWriteEhcacheEntityRegionAccessStrategy( entityRegion );
-
-            case NONSTRICT_READ_WRITE:
-                return new NonStrictReadWriteEhcacheEntityRegionAccessStrategy(
-                        entityRegion
-                );
-
-            case TRANSACTIONAL:
-                return new TransactionalEhcacheEntityRegionAccessStrategy(
-                        entityRegion,
-                        entityRegion.getEhcache()
-                );
-            default:
-                throw new IllegalArgumentException( "unrecognized access strategy type [" + accessType + "]" );
-=======
 	@Override
 	public EntityRegionAccessStrategy createEntityRegionAccessStrategy(
 			EhcacheEntityRegion entityRegion,
@@ -83,34 +56,25 @@
 				if ( entityRegion.getCacheDataDescription().isMutable() ) {
 					LOG.readOnlyCacheConfiguredForMutableEntity( entityRegion.getName() );
 				}
-				return new ReadOnlyEhcacheEntityRegionAccessStrategy( entityRegion, entityRegion.getSettings() );
+				return new ReadOnlyEhcacheEntityRegionAccessStrategy( entityRegion );
 			case READ_WRITE:
-				return new ReadWriteEhcacheEntityRegionAccessStrategy( entityRegion, entityRegion.getSettings() );
+				return new ReadWriteEhcacheEntityRegionAccessStrategy( entityRegion );
 
 			case NONSTRICT_READ_WRITE:
-				return new NonStrictReadWriteEhcacheEntityRegionAccessStrategy(
-						entityRegion,
-						entityRegion.getSettings()
-				);
+				return new NonStrictReadWriteEhcacheEntityRegionAccessStrategy( entityRegion );
 
 			case TRANSACTIONAL:
 				return new TransactionalEhcacheEntityRegionAccessStrategy(
 						entityRegion,
-						entityRegion.getEhcache(),
-						entityRegion.getSettings()
+						entityRegion.getEhcache()
 				);
 			default:
 				throw new IllegalArgumentException( "unrecognized access strategy type [" + accessType + "]" );
->>>>>>> f40f814b
-
 		}
 
 	}
 
-<<<<<<< HEAD
-    /**
-     * {@inheritDoc}
-     */
+	@Override
     public CollectionRegionAccessStrategy createCollectionRegionAccessStrategy(EhcacheCollectionRegion collectionRegion,
                                                                                AccessType accessType) {
         switch ( accessType ) {
@@ -137,98 +101,34 @@
                 throw new IllegalArgumentException( "unrecognized access strategy type [" + accessType + "]" );
         }
     }
-=======
-	@Override
-	public CollectionRegionAccessStrategy createCollectionRegionAccessStrategy(
-			EhcacheCollectionRegion collectionRegion,
-			AccessType accessType) {
-		switch ( accessType ) {
-			case READ_ONLY:
-				if ( collectionRegion.getCacheDataDescription().isMutable() ) {
-					LOG.readOnlyCacheConfiguredForMutableEntity( collectionRegion.getName() );
-				}
-				return new ReadOnlyEhcacheCollectionRegionAccessStrategy(
-						collectionRegion,
-						collectionRegion.getSettings()
-				);
-			case READ_WRITE:
-				return new ReadWriteEhcacheCollectionRegionAccessStrategy(
-						collectionRegion,
-						collectionRegion.getSettings()
-				);
-			case NONSTRICT_READ_WRITE:
-				return new NonStrictReadWriteEhcacheCollectionRegionAccessStrategy(
-						collectionRegion,
-						collectionRegion.getSettings()
-				);
-			case TRANSACTIONAL:
-				return new TransactionalEhcacheCollectionRegionAccessStrategy(
-						collectionRegion, collectionRegion.getEhcache(), collectionRegion
-						.getSettings()
-				);
-			default:
-				throw new IllegalArgumentException( "unrecognized access strategy type [" + accessType + "]" );
-		}
-	}
->>>>>>> f40f814b
 
 	@Override
 	public NaturalIdRegionAccessStrategy createNaturalIdRegionAccessStrategy(
 			EhcacheNaturalIdRegion naturalIdRegion,
 			AccessType accessType) {
-<<<<<<< HEAD
-        switch ( accessType ) {
-        case READ_ONLY:
-            if ( naturalIdRegion.getCacheDataDescription().isMutable() ) {
-                LOG.readOnlyCacheConfiguredForMutableEntity( naturalIdRegion.getName() );
-            }
-            return new ReadOnlyEhcacheNaturalIdRegionAccessStrategy(
-                    naturalIdRegion
-            );
-        case READ_WRITE:
-            return new ReadWriteEhcacheNaturalIdRegionAccessStrategy(
-                    naturalIdRegion
-            );
-        case NONSTRICT_READ_WRITE:
-            return new NonStrictReadWriteEhcacheNaturalIdRegionAccessStrategy(
-                    naturalIdRegion
-            );
-        case TRANSACTIONAL:
-            return new TransactionalEhcacheNaturalIdRegionAccessStrategy(
-                    naturalIdRegion, naturalIdRegion.getEhcache()
-            );
-        default:
-            throw new IllegalArgumentException( "unrecognized access strategy type [" + accessType + "]" );
-    }
-=======
 		switch ( accessType ) {
 			case READ_ONLY:
 				if ( naturalIdRegion.getCacheDataDescription().isMutable() ) {
 					LOG.readOnlyCacheConfiguredForMutableEntity( naturalIdRegion.getName() );
 				}
 				return new ReadOnlyEhcacheNaturalIdRegionAccessStrategy(
-						naturalIdRegion,
-						naturalIdRegion.getSettings()
+						naturalIdRegion
 				);
 			case READ_WRITE:
 				return new ReadWriteEhcacheNaturalIdRegionAccessStrategy(
-						naturalIdRegion,
-						naturalIdRegion.getSettings()
+						naturalIdRegion
 				);
 			case NONSTRICT_READ_WRITE:
 				return new NonStrictReadWriteEhcacheNaturalIdRegionAccessStrategy(
-						naturalIdRegion,
-						naturalIdRegion.getSettings()
+						naturalIdRegion
 				);
 			case TRANSACTIONAL:
 				return new TransactionalEhcacheNaturalIdRegionAccessStrategy(
-						naturalIdRegion, naturalIdRegion.getEhcache(), naturalIdRegion
-						.getSettings()
+						naturalIdRegion, naturalIdRegion.getEhcache()
 				);
 			default:
 				throw new IllegalArgumentException( "unrecognized access strategy type [" + accessType + "]" );
 		}
->>>>>>> f40f814b
 	}
 
 
