--- conflicted
+++ resolved
@@ -127,13 +127,8 @@
 		final StringBuilder sb = new StringBuilder( " unique (" );
 		final Iterator columnIterator = uniqueKey.getColumns().iterator();
 		while ( columnIterator.hasNext() ) {
-<<<<<<< HEAD
 			Column column = (Column) columnIterator.next();
 			sb.append( column.getColumnName().getText( dialect ) );
-=======
-			final org.hibernate.mapping.Column column = (org.hibernate.mapping.Column) columnIterator.next();
-			sb.append( column.getQuotedName( dialect ) );
->>>>>>> f40f814b
 			if ( columnIterator.hasNext() ) {
 				sb.append( ", " );
 			}
