/*
 * Hibernate, Relational Persistence for Idiomatic Java
 *
 * Copyright (c) 2012, Red Hat Inc. or third-party contributors as
 * indicated by the @author tags or express copyright attribution
 * statements applied by the authors.  All third-party contributions are
 * distributed under license by Red Hat Inc.
 *
 * This copyrighted material is made available to anyone wishing to use, modify,
 * copy, or redistribute it subject to the terms and conditions of the GNU
 * Lesser General Public License, as published by the Free Software Foundation.
 *
 * This program is distributed in the hope that it will be useful,
 * but WITHOUT ANY WARRANTY; without even the implied warranty of MERCHANTABILITY
 * or FITNESS FOR A PARTICULAR PURPOSE.  See the GNU Lesser General Public License
 * for more details.
 *
 * You should have received a copy of the GNU Lesser General Public License
 * along with this distribution; if not, write to:
 * Free Software Foundation, Inc.
 * 51 Franklin Street, Fifth Floor
 * Boston, MA  02110-1301  USA
 */
package org.hibernate.internal;

import java.sql.CallableStatement;
import java.sql.SQLException;
import java.util.ArrayList;
import java.util.Arrays;
import java.util.Calendar;
import java.util.Collection;
import java.util.Collections;
import java.util.Date;
import java.util.HashSet;
import java.util.List;
import java.util.Set;
import javax.persistence.ParameterMode;
import javax.persistence.TemporalType;

import org.jboss.logging.Logger;

import org.hibernate.HibernateException;
import org.hibernate.LockMode;
import org.hibernate.MappingException;
import org.hibernate.QueryException;
import org.hibernate.StoredProcedureCall;
import org.hibernate.StoredProcedureOutputs;
import org.hibernate.cfg.NotYetImplementedException;
import org.hibernate.engine.ResultSetMappingDefinition;
import org.hibernate.engine.query.spi.sql.NativeSQLQueryReturn;
import org.hibernate.engine.query.spi.sql.NativeSQLQueryRootReturn;
import org.hibernate.engine.spi.QueryParameters;
import org.hibernate.engine.spi.SessionImplementor;
import org.hibernate.internal.util.StringHelper;
import org.hibernate.persister.entity.EntityPersister;
<<<<<<< HEAD
import org.hibernate.service.jdbc.cursor.spi.RefCursorSupport;
import org.hibernate.service.jdbc.env.spi.ExtractedDatabaseMetaData;
=======
import org.hibernate.engine.jdbc.cursor.spi.RefCursorSupport;
>>>>>>> 7b486fc4
import org.hibernate.type.DateType;
import org.hibernate.type.ProcedureParameterExtractionAware;
import org.hibernate.type.Type;

/**
 * @author Steve Ebersole
 */
public class StoredProcedureCallImpl extends AbstractBasicQueryContractImpl implements StoredProcedureCall {
	private static final Logger log = Logger.getLogger( StoredProcedureCallImpl.class );

	private final String procedureName;
	private final NativeSQLQueryReturn[] queryReturns;

	private TypeOfParameter typeOfParameters = TypeOfParameter.UNKNOWN;
	private List<StoredProcedureParameterImplementor> registeredParameters = new ArrayList<StoredProcedureParameterImplementor>();

	private Set<String> synchronizedQuerySpaces;

	@SuppressWarnings("unchecked")
	public StoredProcedureCallImpl(SessionImplementor session, String procedureName) {
		this( session, procedureName, (List) null );
	}

	public StoredProcedureCallImpl(SessionImplementor session, String procedureName, List<NativeSQLQueryReturn> queryReturns) {
		super( session );
		this.procedureName = procedureName;

		if ( queryReturns == null || queryReturns.isEmpty() ) {
			this.queryReturns = new NativeSQLQueryReturn[0];
		}
		else {
			this.queryReturns = queryReturns.toArray( new NativeSQLQueryReturn[ queryReturns.size() ] );
		}
	}

	public StoredProcedureCallImpl(SessionImplementor session, String procedureName, Class... resultClasses) {
		this( session, procedureName, collectQueryReturns( resultClasses ) );
	}

	private static List<NativeSQLQueryReturn> collectQueryReturns(Class[] resultClasses) {
		if ( resultClasses == null || resultClasses.length == 0 ) {
			return null;
		}

		List<NativeSQLQueryReturn> queryReturns = new ArrayList<NativeSQLQueryReturn>( resultClasses.length );
		int i = 1;
		for ( Class resultClass : resultClasses ) {
			queryReturns.add( new NativeSQLQueryRootReturn( "alias" + i, resultClass.getName(), LockMode.READ ) );
			i++;
		}
		return queryReturns;
	}

	public StoredProcedureCallImpl(SessionImplementor session, String procedureName, String... resultSetMappings) {
		this( session, procedureName, collectQueryReturns( session, resultSetMappings ) );
	}

	private static List<NativeSQLQueryReturn> collectQueryReturns(SessionImplementor session, String[] resultSetMappings) {
		if ( resultSetMappings == null || resultSetMappings.length == 0 ) {
			return null;
		}

		List<NativeSQLQueryReturn> queryReturns = new ArrayList<NativeSQLQueryReturn>( resultSetMappings.length );
		for ( String resultSetMapping : resultSetMappings ) {
			ResultSetMappingDefinition mapping = session.getFactory().getResultSetMapping( resultSetMapping );
			if ( mapping == null ) {
				throw new MappingException( "Unknown SqlResultSetMapping [" + resultSetMapping + "]" );
			}
			queryReturns.addAll( Arrays.asList( mapping.getQueryReturns() ) );
		}
		return queryReturns;
	}

//	public StoredProcedureCallImpl(
//			SessionImplementor session,
//			String procedureName,
//			List<StoredProcedureParameter> parameters) {
//		// this form is intended for named stored procedure calls.
//		// todo : introduce a NamedProcedureCallDefinition object to hold all needed info and pass that in here; will help with EM.addNamedQuery as well..
//		this( session, procedureName );
//		for ( StoredProcedureParameter parameter : parameters ) {
//			registerParameter( (StoredProcedureParameterImplementor) parameter );
//		}
//	}

	@Override
	public String getProcedureName() {
		return procedureName;
	}

	NativeSQLQueryReturn[] getQueryReturns() {
		return queryReturns;
	}

	@Override
	@SuppressWarnings("unchecked")
	public StoredProcedureCall registerStoredProcedureParameter(int position, Class type, ParameterMode mode) {
		registerParameter( new PositionalStoredProcedureParameter( this, position, mode, type ) );
		return this;
	}

	private void registerParameter(StoredProcedureParameterImplementor parameter) {
		if ( StringHelper.isNotEmpty( parameter.getName() ) ) {
			prepareForNamedParameters();
		}
		else if ( parameter.getPosition() != null ) {
			prepareForPositionalParameters();
		}
		else {
			throw new IllegalArgumentException( "Given parameter did not define name nor position [" + parameter + "]" );
		}
		registeredParameters.add( parameter );
	}

	private void prepareForPositionalParameters() {
		if ( typeOfParameters == TypeOfParameter.NAMED ) {
			throw new QueryException( "Cannot mix named and positional parameters" );
		}
		typeOfParameters = TypeOfParameter.POSITIONAL;
	}

	private void prepareForNamedParameters() {
		if ( typeOfParameters == TypeOfParameter.POSITIONAL ) {
			throw new QueryException( "Cannot mix named and positional parameters" );
		}
		if ( typeOfParameters == null ) {
			// protect to only do this check once
			final ExtractedDatabaseMetaData databaseMetaData = session().getTransactionCoordinator()
					.getJdbcCoordinator()
					.getLogicalConnection()
					.getJdbcServices()
					.getExtractedMetaDataSupport();
			if ( ! databaseMetaData.supportsNamedParameters() ) {
				throw new QueryException(
						"Named stored procedure parameters used, but JDBC driver does not support named parameters"
				);
			}
			typeOfParameters = TypeOfParameter.NAMED;
		}
	}

	@Override
	@SuppressWarnings("unchecked")
	public StoredProcedureCall registerStoredProcedureParameter(String name, Class type, ParameterMode mode) {
		registerParameter( new NamedStoredProcedureParameter( this, name, mode, type ) );
		return this;
	}

	@Override
	@SuppressWarnings("unchecked")
	public List<StoredProcedureParameter> getRegisteredParameters() {
		return new ArrayList<StoredProcedureParameter>( registeredParameters );
	}

	@Override
	public StoredProcedureParameterImplementor getRegisteredParameter(String name) {
		if ( typeOfParameters != TypeOfParameter.NAMED ) {
			throw new IllegalArgumentException( "Names were not used to register parameters with this stored procedure call" );
		}
		for ( StoredProcedureParameterImplementor parameter : registeredParameters ) {
			if ( name.equals( parameter.getName() ) ) {
				return parameter;
			}
		}
		throw new IllegalArgumentException( "Could not locate parameter registered under that name [" + name + "]" );
	}

	@Override
	public StoredProcedureParameterImplementor getRegisteredParameter(int position) {
		try {
			return registeredParameters.get( position );
		}
		catch ( Exception e ) {
			throw new QueryException( "Could not locate parameter registered using that position [" + position + "]" );
		}
	}

	@Override
	public StoredProcedureOutputs getOutputs() {

		// todo : going to need a very specialized Loader for this.
		// or, might be a good time to look at splitting Loader up into:
		//		1) building statement objects
		//		2) executing statement objects
		//		3) processing result sets

		// for now assume there are no resultClasses nor mappings defined..
		// 	TOTAL PROOF-OF-CONCEPT!!!!!!

		final StringBuilder buffer = new StringBuilder().append( "{call " )
				.append( procedureName )
				.append( "(" );
		String sep = "";
		for ( StoredProcedureParameterImplementor parameter : registeredParameters ) {
			for ( int i = 0; i < parameter.getSqlTypes().length; i++ ) {
				buffer.append( sep ).append( "?" );
				sep = ",";
			}
		}
		buffer.append( ")}" );

		try {
			final CallableStatement statement = session().getTransactionCoordinator()
					.getJdbcCoordinator()
					.getLogicalConnection()
					.getShareableConnectionProxy()
					.prepareCall( buffer.toString() );

			// prepare parameters
			int i = 1;
			for ( StoredProcedureParameterImplementor parameter : registeredParameters ) {
				if ( parameter == null ) {
					throw new QueryException( "Registered stored procedure parameters had gaps" );
				}

				parameter.prepare( statement, i );
				i += parameter.getSqlTypes().length;
			}

			return new StoredProcedureOutputsImpl( this, statement );
		}
		catch (SQLException e) {
			throw session().getFactory().getSQLExceptionHelper().convert(
					e,
					"Error preparing CallableStatement",
					getProcedureName()
			);
		}
	}


	@Override
	public Type[] getReturnTypes() throws HibernateException {
		throw new NotYetImplementedException();
	}

	protected Set<String> synchronizedQuerySpaces() {
		if ( synchronizedQuerySpaces == null ) {
			synchronizedQuerySpaces = new HashSet<String>();
		}
		return synchronizedQuerySpaces;
	}

	@Override
	@SuppressWarnings("unchecked")
	public Collection<String> getSynchronizedQuerySpaces() {
		if ( synchronizedQuerySpaces == null ) {
			return Collections.emptySet();
		}
		else {
			return Collections.unmodifiableSet( synchronizedQuerySpaces );
		}
	}

	public Set<String> getSynchronizedQuerySpacesSet() {
		return (Set<String>) getSynchronizedQuerySpaces();
	}

	@Override
	public StoredProcedureCallImpl addSynchronizedQuerySpace(String querySpace) {
		synchronizedQuerySpaces().add( querySpace );
		return this;
	}

	@Override
	public StoredProcedureCallImpl addSynchronizedEntityName(String entityName) {
		addSynchronizedQuerySpaces( session().getFactory().getEntityPersister( entityName ) );
		return this;
	}

	protected void addSynchronizedQuerySpaces(EntityPersister persister) {
		synchronizedQuerySpaces().addAll( Arrays.asList( (String[]) persister.getQuerySpaces() ) );
	}

	@Override
	public StoredProcedureCallImpl addSynchronizedEntityClass(Class entityClass) {
		addSynchronizedQuerySpaces( session().getFactory().getEntityPersister( entityClass.getName() ) );
		return this;
	}

	public QueryParameters buildQueryParametersObject() {
		QueryParameters qp = super.buildQueryParametersObject();
		// both of these are for documentation purposes, they are actually handled directly...
		qp.setAutoDiscoverScalarTypes( true );
		qp.setCallable( true );
		return qp;
	}

	public StoredProcedureParameterImplementor[] collectRefCursorParameters() {
		List<StoredProcedureParameterImplementor> refCursorParams = new ArrayList<StoredProcedureParameterImplementor>();
		for ( StoredProcedureParameterImplementor param : registeredParameters ) {
			if ( param.getMode() == ParameterMode.REF_CURSOR ) {
				refCursorParams.add( param );
			}
		}
		return refCursorParams.toArray( new StoredProcedureParameterImplementor[refCursorParams.size()] );
	}

	/**
	 * Ternary logic enum
	 */
	private static enum TypeOfParameter {
		NAMED,
		POSITIONAL,
		UNKNOWN
	}

	protected static interface StoredProcedureParameterImplementor<T> extends StoredProcedureParameter<T> {
		public void prepare(CallableStatement statement, int i) throws SQLException;

		public int[] getSqlTypes();

		public T extract(CallableStatement statement);
	}

	public static abstract class AbstractStoredProcedureParameterImpl<T> implements StoredProcedureParameterImplementor<T> {
		private final StoredProcedureCallImpl procedureCall;

		private final ParameterMode mode;
		private final Class<T> type;

		private int startIndex;
		private Type hibernateType;
		private int[] sqlTypes;

		private StoredProcedureParameterBindImpl bind;

		protected AbstractStoredProcedureParameterImpl(
				StoredProcedureCallImpl procedureCall,
				ParameterMode mode,
				Class<T> type) {
			this.procedureCall = procedureCall;
			this.mode = mode;
			this.type = type;

			setHibernateType( session().getFactory().getTypeResolver().heuristicType( type.getName() ) );
		}

		@Override
		public String getName() {
			return null;
		}

		@Override
		public Integer getPosition() {
			return null;
		}

		@Override
		public Class<T> getType() {
			return type;
		}

		@Override
		public ParameterMode getMode() {
			return mode;
		}

		@Override
		public void setHibernateType(Type type) {
			if ( type == null ) {
				throw new IllegalArgumentException( "Type cannot be null" );
			}
			this.hibernateType = type;
			this.sqlTypes = hibernateType.sqlTypes( session().getFactory() );
		}

		protected SessionImplementor session() {
			return procedureCall.session();
		}

		@Override
		public void prepare(CallableStatement statement, int startIndex) throws SQLException {
			if ( mode == ParameterMode.REF_CURSOR ) {
				throw new NotYetImplementedException( "Support for REF_CURSOR parameters not yet supported" );
			}

			this.startIndex = startIndex;
			if ( mode == ParameterMode.IN || mode == ParameterMode.INOUT || mode == ParameterMode.OUT ) {
				if ( mode == ParameterMode.INOUT || mode == ParameterMode.OUT ) {
					if ( sqlTypes.length > 1 ) {
						if ( ProcedureParameterExtractionAware.class.isInstance( hibernateType )
								&& ( (ProcedureParameterExtractionAware) hibernateType ).canDoExtraction() ) {
							// the type can handle multi-param extraction...
						}
						else {
							// it cannot...
							throw new UnsupportedOperationException(
									"Type [" + hibernateType + "] does support multi-parameter value extraction"
							);
						}
					}
					for ( int i = 0; i < sqlTypes.length; i++ ) {
						statement.registerOutParameter( startIndex + i, sqlTypes[i] );
					}
				}

				if ( mode == ParameterMode.INOUT || mode == ParameterMode.IN ) {
					if ( bind == null || bind.getValue() == null ) {
						log.debugf(
								"Stored procedure [%s] IN/INOUT parameter [%s] not bound; assuming procedure defines default value",
								procedureCall.getProcedureName(),
								this
						);
					}
					else {
						final Type typeToUse;
						if ( bind.getExplicitTemporalType() != null && bind.getExplicitTemporalType() == TemporalType.TIMESTAMP ) {
							typeToUse = hibernateType;
						}
						else if ( bind.getExplicitTemporalType() != null && bind.getExplicitTemporalType() == TemporalType.DATE ) {
							typeToUse = DateType.INSTANCE;
						}
						else {
							typeToUse = hibernateType;
						}
						typeToUse.nullSafeSet( statement, bind.getValue(), startIndex, session() );
					}
				}
			}
			else {
				// we have a REF_CURSOR type param
				if ( procedureCall.typeOfParameters == TypeOfParameter.NAMED ) {
					session().getFactory().getServiceRegistry()
							.getService( RefCursorSupport.class )
							.registerRefCursorParameter( statement, getName() );
				}
				else {
					session().getFactory().getServiceRegistry()
							.getService( RefCursorSupport.class )
							.registerRefCursorParameter( statement, getPosition() );
				}
			}
		}

		public int[] getSqlTypes() {
			return sqlTypes;
		}

		@Override
		public StoredProcedureParameterBind getParameterBind() {
			return bind;
		}

		@Override
		public void bindValue(T value) {
			this.bind = new StoredProcedureParameterBindImpl<T>( value );
		}

		@Override
		public void bindValue(T value, TemporalType explicitTemporalType) {
			if ( explicitTemporalType != null ) {
				if ( ! isDateTimeType() ) {
					throw new IllegalArgumentException( "TemporalType should not be specified for non date/time type" );
				}
			}
			this.bind = new StoredProcedureParameterBindImpl<T>( value, explicitTemporalType );
		}

		private boolean isDateTimeType() {
			return Date.class.isAssignableFrom( type )
					|| Calendar.class.isAssignableFrom( type );
		}

		@Override
		@SuppressWarnings("unchecked")
		public T extract(CallableStatement statement) {
			if ( mode == ParameterMode.IN ) {
				throw new QueryException( "IN parameter not valid for output extraction" );
			}
			else if ( mode == ParameterMode.REF_CURSOR ) {
				throw new QueryException( "REF_CURSOR parameters should be accessed via results" );
			}

			try {
				if ( ProcedureParameterExtractionAware.class.isInstance( hibernateType ) ) {
					return (T) ( (ProcedureParameterExtractionAware) hibernateType ).extract( statement, startIndex, session() );
				}
				else {
					return (T) statement.getObject( startIndex );
				}
			}
			catch (SQLException e) {
				throw procedureCall.session().getFactory().getSQLExceptionHelper().convert(
						e,
						"Unable to extract OUT/INOUT parameter value"
				);
			}
		}
	}

	public static class StoredProcedureParameterBindImpl<T> implements StoredProcedureParameterBind<T> {
		private final T value;
		private final TemporalType explicitTemporalType;

		public StoredProcedureParameterBindImpl(T value) {
			this( value, null );
		}

		public StoredProcedureParameterBindImpl(T value, TemporalType explicitTemporalType) {
			this.value = value;
			this.explicitTemporalType = explicitTemporalType;
		}

		@Override
		public T getValue() {
			return value;
		}

		@Override
		public TemporalType getExplicitTemporalType() {
			return explicitTemporalType;
		}
	}

	public static class NamedStoredProcedureParameter<T> extends AbstractStoredProcedureParameterImpl<T> {
		private final String name;

		public NamedStoredProcedureParameter(
				StoredProcedureCallImpl procedureCall,
				String name,
				ParameterMode mode,
				Class<T> type) {
			super( procedureCall, mode, type );
			this.name = name;
		}

		@Override
		public String getName() {
			return name;
		}
	}

	public static class PositionalStoredProcedureParameter<T> extends AbstractStoredProcedureParameterImpl<T> {
		private final Integer position;

		public PositionalStoredProcedureParameter(
				StoredProcedureCallImpl procedureCall,
				Integer position,
				ParameterMode mode,
				Class<T> type) {
			super( procedureCall, mode, type );
			this.position = position;
		}

		@Override
		public Integer getPosition() {
			return position;
		}
	}
}<|MERGE_RESOLUTION|>--- conflicted
+++ resolved
@@ -53,12 +53,8 @@
 import org.hibernate.engine.spi.SessionImplementor;
 import org.hibernate.internal.util.StringHelper;
 import org.hibernate.persister.entity.EntityPersister;
-<<<<<<< HEAD
-import org.hibernate.service.jdbc.cursor.spi.RefCursorSupport;
+import org.hibernate.engine.jdbc.cursor.spi.RefCursorSupport;
 import org.hibernate.service.jdbc.env.spi.ExtractedDatabaseMetaData;
-=======
-import org.hibernate.engine.jdbc.cursor.spi.RefCursorSupport;
->>>>>>> 7b486fc4
 import org.hibernate.type.DateType;
 import org.hibernate.type.ProcedureParameterExtractionAware;
 import org.hibernate.type.Type;
@@ -185,7 +181,8 @@
 			throw new QueryException( "Cannot mix named and positional parameters" );
 		}
 		if ( typeOfParameters == null ) {
-			// protect to only do this check once
+			// protect to only do this check o
+			// nce
 			final ExtractedDatabaseMetaData databaseMetaData = session().getTransactionCoordinator()
 					.getJdbcCoordinator()
 					.getLogicalConnection()
