/*
 * Hibernate, Relational Persistence for Idiomatic Java
 *
 * Copyright (c) 2010, Red Hat Inc. or third-party contributors as
 * indicated by the @author tags or express copyright attribution
 * statements applied by the authors.  All third-party contributions are
 * distributed under license by Red Hat Inc.
 *
 * This copyrighted material is made available to anyone wishing to use, modify,
 * copy, or redistribute it subject to the terms and conditions of the GNU
 * Lesser General Public License, as published by the Free Software Foundation.
 *
 * This program is distributed in the hope that it will be useful,
 * but WITHOUT ANY WARRANTY; without even the implied warranty of MERCHANTABILITY
 * or FITNESS FOR A PARTICULAR PURPOSE.  See the GNU Lesser General Public License
 * for more details.
 *
 * You should have received a copy of the GNU Lesser General Public License
 * along with this distribution; if not, write to:
 * Free Software Foundation, Inc.
 * 51 Franklin Street, Fifth Floor
 * Boston, MA  02110-1301  USA
 */
package org.hibernate.type;

<<<<<<< HEAD
import java.io.Serializable;
import java.sql.ResultSet;
import java.sql.SQLException;
import java.util.Map;

=======
import org.dom4j.Element;
import org.dom4j.Node;
>>>>>>> bc851680
import org.hibernate.AssertionFailure;
import org.hibernate.EntityMode;
import org.hibernate.Filter;
import org.hibernate.HibernateException;
import org.hibernate.MappingException;
import org.hibernate.engine.internal.ForeignKeys;
import org.hibernate.engine.spi.*;
import org.hibernate.internal.util.ReflectHelper;
import org.hibernate.persister.entity.EntityPersister;
import org.hibernate.persister.entity.Joinable;
import org.hibernate.persister.entity.UniqueKeyLoadable;
import org.hibernate.proxy.HibernateProxy;

import java.io.Serializable;
import java.sql.ResultSet;
import java.sql.SQLException;
import java.util.Map;

/**
 * Base for types which map associations to persistent entities.
 *
 * @author Gavin King
 */
public abstract class EntityType extends AbstractType implements AssociationType {

	private final TypeFactory.TypeScope scope;
	private final String associatedEntityName;
	protected final String uniqueKeyPropertyName;
	private final boolean eager;
	private final boolean unwrapProxy;

	private transient Class returnedClass;

	/**
	 * Constructs the requested entity type mapping.
	 *
	 * @param scope The type scope
	 * @param entityName The name of the associated entity.
	 * @param uniqueKeyPropertyName The property-ref name, or null if we
	 * reference the PK of the associated entity.
	 * @param eager Is eager fetching enabled.
	 * @param unwrapProxy Is unwrapping of proxies allowed for this association; unwrapping
	 * says to return the "implementation target" of lazy prooxies; typically only possible
	 * with lazy="no-proxy".
	 */
	protected EntityType(
			TypeFactory.TypeScope scope,
			String entityName,
			String uniqueKeyPropertyName,
			boolean eager,
			boolean unwrapProxy) {
		this.scope = scope;
		this.associatedEntityName = entityName;
		this.uniqueKeyPropertyName = uniqueKeyPropertyName;
		this.eager = eager;
		this.unwrapProxy = unwrapProxy;
	}

	protected TypeFactory.TypeScope scope() {
		return scope;
	}

	/**
	 * An entity type is a type of association type
	 *
	 * @return True.
	 */
	public boolean isAssociationType() {
		return true;
	}

	/**
	 * Explicitly, an entity type is an entity type ;)
	 *
	 * @return True.
	 */
	public final boolean isEntityType() {
		return true;
	}

	/**
	 * {@inheritDoc}
	 */
	public boolean isMutable() {
		return false;
	}

	/**
	 * Generates a string representation of this type.
	 *
	 * @return string rep
	 */
	public String toString() {
		return getClass().getName() + '(' + getAssociatedEntityName() + ')';
	}

	/**
	 * For entity types, the name correlates to the associated entity name.
	 */
	public String getName() {
		return associatedEntityName;
	}

	/**
	 * Does this association foreign key reference the primary key of the other table?
	 * Otherwise, it references a property-ref.
	 *
	 * @return True if this association reference the PK of the associated entity.
	 */
	public boolean isReferenceToPrimaryKey() {
		return uniqueKeyPropertyName==null;
	}

	public String getRHSUniqueKeyPropertyName() {
		return uniqueKeyPropertyName;
	}

	public String getLHSPropertyName() {
		return null;
	}

	public String getPropertyName() {
		return null;
	}

	/**
	 * The name of the associated entity.
	 *
	 * @return The associated entity name.
	 */
	public final String getAssociatedEntityName() {
		return associatedEntityName;
	}

	/**
	 * The name of the associated entity.
	 *
	 * @param factory The session factory, for resolution.
	 * @return The associated entity name.
	 */
	public String getAssociatedEntityName(SessionFactoryImplementor factory) {
		return getAssociatedEntityName();
	}

	/**
	 * Retrieves the {@link Joinable} defining the associated entity.
	 *
	 * @param factory The session factory.
	 * @return The associated joinable
	 * @throws MappingException Generally indicates an invalid entity name.
	 */
	public Joinable getAssociatedJoinable(SessionFactoryImplementor factory) throws MappingException {
		return ( Joinable ) factory.getEntityPersister( associatedEntityName );
	}

	/**
	 * This returns the wrong class for an entity with a proxy, or for a named
	 * entity.  Theoretically it should return the proxy class, but it doesn't.
	 * <p/>
	 * The problem here is that we do not necessarily have a ref to the associated
	 * entity persister (nor to the session factory, to look it up) which is really
	 * needed to "do the right thing" here...
	 *
	 * @return The entiyt class.
	 */
	public final Class getReturnedClass() {
		if ( returnedClass == null ) {
			returnedClass = determineAssociatedEntityClass();
		}
		return returnedClass;
	}

    private Class determineAssociatedEntityClass() {
        final String entityName = getAssociatedEntityName();
        try {
            return ReflectHelper.classForName(entityName);
        }
        catch ( ClassNotFoundException cnfe ) {
            return this.scope.resolveFactory().getEntityPersister(entityName).
                getEntityTuplizer().getMappedClass();
        }
    }

	/**
	 * {@inheritDoc}
	 */
	public Object nullSafeGet(ResultSet rs, String name, SessionImplementor session, Object owner)
	throws HibernateException, SQLException {
		return nullSafeGet( rs, new String[] {name}, session, owner );
	}

	/**
	 * {@inheritDoc}
	 */
	public final Object nullSafeGet(
			ResultSet rs,
			String[] names,
			SessionImplementor session,
			Object owner) throws HibernateException, SQLException {
		return resolve( hydrate(rs, names, session, owner), session, owner );
	}

	/**
	 * Two entities are considered the same when their instances are the same.
	 *
	 *
	 * @param x One entity instance
	 * @param y Another entity instance
	 * @return True if x == y; false otherwise.
	 */
	public final boolean isSame(Object x, Object y) {
		return x == y;
	}

	/**
	 * {@inheritDoc}
	 */
	public int compare(Object x, Object y) {
		return 0; //TODO: entities CAN be compared, by PK, fix this! -> only if/when we can extract the id values....
	}

	/**
	 * {@inheritDoc}
	 */
	public Object deepCopy(Object value, SessionFactoryImplementor factory) {
		return value; //special case ... this is the leaf of the containment graph, even though not immutable
	}

	/**
	 * {@inheritDoc}
	 */
	public Object replace(
			Object original,
			Object target,
			SessionImplementor session,
			Object owner,
			Map copyCache) throws HibernateException {
		if ( original == null ) {
			return null;
		}
		Object cached = copyCache.get(original);
		if ( cached != null ) {
			return cached;
		}
		else {
			if ( original == target ) {
				return target;
			}
			if ( session.getContextEntityIdentifier( original ) == null  &&
					ForeignKeys.isTransient( associatedEntityName, original, Boolean.FALSE, session ) ) {
				final Object copy = session.getFactory().getEntityPersister( associatedEntityName )
						.instantiate( null, session );
				//TODO: should this be Session.instantiate(Persister, ...)?
				copyCache.put( original, copy );
				return copy;
			}
			else {
				Object id = getIdentifier( original, session );
				if ( id == null ) {
					throw new AssertionFailure("non-transient entity has a null id");
				}
				id = getIdentifierOrUniqueKeyType( session.getFactory() )
						.replace(id, null, session, owner, copyCache);
				return resolve( id, session, owner );
			}
		}
	}

	/**
	 * {@inheritDoc}
	 */
	public int getHashCode(Object x, SessionFactoryImplementor factory) {
		EntityPersister persister = factory.getEntityPersister(associatedEntityName);
		if ( !persister.canExtractIdOutOfEntity() ) {
			return super.getHashCode( x );
		}

		final Serializable id;
		if (x instanceof HibernateProxy) {
			id = ( (HibernateProxy) x ).getHibernateLazyInitializer().getIdentifier();
		}
		else {
			final Class mappedClass = persister.getMappedClass();
			if ( mappedClass.isAssignableFrom( x.getClass() ) ) {
				id = persister.getIdentifier( x );
			}
			else {
				id = (Serializable) x;
			}
		}
		return persister.getIdentifierType().getHashCode( id, factory );
	}

	@Override
	public boolean isEqual(Object x, Object y, SessionFactoryImplementor factory) {
		// associations (many-to-one and one-to-one) can be null...
		if ( x == null || y == null ) {
			return x == y;
		}

		EntityPersister persister = factory.getEntityPersister(associatedEntityName);
		if ( !persister.canExtractIdOutOfEntity() ) {
			return super.isEqual(x, y );
		}

		final Class mappedClass = persister.getMappedClass();
		Serializable xid;
		if (x instanceof HibernateProxy) {
			xid = ( (HibernateProxy) x ).getHibernateLazyInitializer()
					.getIdentifier();
		}
		else {
			if ( mappedClass.isAssignableFrom( x.getClass() ) ) {
				xid = persister.getIdentifier( x );
			}
			else {
				//JPA 2 case where @IdClass contains the id and not the associated entity
				xid = (Serializable) x;
			}
		}

		Serializable yid;
		if (y instanceof HibernateProxy) {
			yid = ( (HibernateProxy) y ).getHibernateLazyInitializer()
					.getIdentifier();
		}
		else {
			if ( mappedClass.isAssignableFrom( y.getClass() ) ) {
				yid = persister.getIdentifier( y );
			}
			else {
				//JPA 2 case where @IdClass contains the id and not the associated entity
				yid = (Serializable) y;
			}
		}

		return persister.getIdentifierType()
				.isEqual(xid, yid, factory);
	}

	public String getOnCondition(String alias, SessionFactoryImplementor factory, Map<String, Filter> enabledFilters)
	throws MappingException {
		if ( isReferenceToPrimaryKey() ) { //TODO: this is a bit arbitrary, expose a switch to the user?
			return "";
		}
		else {
			return getAssociatedJoinable( factory ).filterFragment( alias, enabledFilters );
		}
	}

	/**
	 * Resolve an identifier or unique key value
	 */
	public Object resolve(Object value, SessionImplementor session, Object owner) throws HibernateException {
		if ( value == null ) {
			return null;
		}
		else {
			if ( isNull( owner, session ) ) {
				return null; //EARLY EXIT!
			}

			if ( isReferenceToPrimaryKey() ) {
				return resolveIdentifier( (Serializable) value, session );
			}
			else {
				return loadByUniqueKey( getAssociatedEntityName(), uniqueKeyPropertyName, value, session );
			}
		}
	}

	public Type getSemiResolvedType(SessionFactoryImplementor factory) {
		return factory.getEntityPersister( associatedEntityName ).getIdentifierType();
	}

	protected final Object getIdentifier(Object value, SessionImplementor session) throws HibernateException {
		if ( isReferenceToPrimaryKey() ) {
			return ForeignKeys.getEntityIdentifierIfNotUnsaved( getAssociatedEntityName(), value, session ); //tolerates nulls
		}
		else if ( value == null ) {
			return null;
		}
		else {
			EntityPersister entityPersister = session.getFactory().getEntityPersister( getAssociatedEntityName() );
			Object propertyValue = entityPersister.getPropertyValue( value, uniqueKeyPropertyName );
			// We now have the value of the property-ref we reference.  However,
			// we need to dig a little deeper, as that property might also be
			// an entity type, in which case we need to resolve its identitifier
			Type type = entityPersister.getPropertyType( uniqueKeyPropertyName );
			if ( type.isEntityType() ) {
				propertyValue = ( ( EntityType ) type ).getIdentifier( propertyValue, session );
			}

			return propertyValue;
		}
	}

	/**
	 * Generate a loggable representation of an instance of the value mapped by this type.
	 *
	 * @param value The instance to be logged.
	 * @param factory The session factory.
	 * @return The loggable string.
	 * @throws HibernateException Generally some form of resolution problem.
	 */
	public String toLoggableString(Object value, SessionFactoryImplementor factory) {
		if ( value == null ) {
			return "null";
		}
		
		EntityPersister persister = factory.getEntityPersister( associatedEntityName );
		StringBuilder result = new StringBuilder().append( associatedEntityName );

		if ( persister.hasIdentifierProperty() ) {
			final EntityMode entityMode = persister.getEntityMode();
			final Serializable id;
			if ( entityMode == null ) {
				throw new ClassCastException( value.getClass().getName() );
			} else if ( value instanceof HibernateProxy ) {
				HibernateProxy proxy = ( HibernateProxy ) value;
				id = proxy.getHibernateLazyInitializer().getIdentifier();
			}
			else {
				id = persister.getIdentifier( value );
			}
			
			result.append( '#' )
				.append( persister.getIdentifierType().toLoggableString( id, factory ) );
		}
		
		return result.toString();
	}

	/**
	 * Is the association modeled here defined as a 1-1 in the database (physical model)?
	 *
	 * @return True if a 1-1 in the database; false otherwise.
	 */
	public abstract boolean isOneToOne();

	/**
	 * Is the association modeled here a 1-1 according to the logical moidel?
	 *
	 * @return True if a 1-1 in the logical model; false otherwise.
	 */
	public boolean isLogicalOneToOne() {
		return isOneToOne();
	}

	/**
	 * Convenience method to locate the identifier type of the associated entity.
	 *
	 * @param factory The mappings...
	 * @return The identifier type
	 */
	Type getIdentifierType(Mapping factory) {
		return factory.getIdentifierType( getAssociatedEntityName() );
	}

	/**
	 * Convenience method to locate the identifier type of the associated entity.
	 *
	 * @param session The originating session
	 * @return The identifier type
	 */
	Type getIdentifierType(SessionImplementor session) {
		return getIdentifierType( session.getFactory() );
	}

	/**
	 * Determine the type of either (1) the identifier if we reference the
	 * associated entity's PK or (2) the unique key to which we refer (i.e.
	 * the property-ref).
	 *
	 * @param factory The mappings...
	 * @return The appropriate type.
	 * @throws MappingException Generally, if unable to resolve the associated entity name
	 * or unique key property name.
	 */
	public final Type getIdentifierOrUniqueKeyType(Mapping factory) throws MappingException {
		if ( isReferenceToPrimaryKey() ) {
			return getIdentifierType(factory);
		}
		else {
			Type type = factory.getReferencedPropertyType( getAssociatedEntityName(), uniqueKeyPropertyName );
			if ( type.isEntityType() ) {
				type = ( ( EntityType ) type).getIdentifierOrUniqueKeyType( factory );
			}
			return type;
		}
	}

	/**
	 * The name of the property on the associated entity to which our FK
	 * refers
	 *
	 * @param factory The mappings...
	 * @return The appropriate property name.
	 * @throws MappingException Generally, if unable to resolve the associated entity name
	 */
	public final String getIdentifierOrUniqueKeyPropertyName(Mapping factory)
	throws MappingException {
		if ( isReferenceToPrimaryKey() ) {
			return factory.getIdentifierPropertyName( getAssociatedEntityName() );
		}
		else {
			return uniqueKeyPropertyName;
		}
	}
	
	protected abstract boolean isNullable();

	/**
	 * Resolve an identifier via a load.
	 *
	 * @param id The entity id to resolve
	 * @param session The orginating session.
	 * @return The resolved identifier (i.e., loaded entity).
	 * @throws org.hibernate.HibernateException Indicates problems performing the load.
	 */
	protected final Object resolveIdentifier(Serializable id, SessionImplementor session) throws HibernateException {
		boolean isProxyUnwrapEnabled = unwrapProxy &&
				session.getFactory()
						.getEntityPersister( getAssociatedEntityName() )
						.isInstrumented();

		Object proxyOrEntity = session.internalLoad(
				getAssociatedEntityName(),
				id,
				eager,
				isNullable() && !isProxyUnwrapEnabled
		);

		if ( proxyOrEntity instanceof HibernateProxy ) {
			( ( HibernateProxy ) proxyOrEntity ).getHibernateLazyInitializer()
					.setUnwrap( isProxyUnwrapEnabled );
		}

		return proxyOrEntity;
	}

	protected boolean isNull(Object owner, SessionImplementor session) {
		return false;
	}

	/**
	 * Load an instance by a unique key that is not the primary key.
	 *
	 * @param entityName The name of the entity to load
	 * @param uniqueKeyPropertyName The name of the property defining the uniqie key.
	 * @param key The unique key property value.
	 * @param session The originating session.
	 * @return The loaded entity
	 * @throws HibernateException generally indicates problems performing the load.
	 */
	public Object loadByUniqueKey(
			String entityName, 
			String uniqueKeyPropertyName, 
			Object key, 
			SessionImplementor session) throws HibernateException {
		final SessionFactoryImplementor factory = session.getFactory();
		UniqueKeyLoadable persister = ( UniqueKeyLoadable ) factory.getEntityPersister( entityName );

		//TODO: implement caching?! proxies?!

		EntityUniqueKey euk = new EntityUniqueKey(
				entityName, 
				uniqueKeyPropertyName, 
				key, 
				getIdentifierOrUniqueKeyType( factory ),
				persister.getEntityMode(),
				session.getFactory()
		);

		final PersistenceContext persistenceContext = session.getPersistenceContext();
		Object result = persistenceContext.getEntity( euk );
		if ( result == null ) {
			result = persister.loadByUniqueKey( uniqueKeyPropertyName, key, session );
		}
		return result == null ? null : persistenceContext.proxyFor( result );
	}

}<|MERGE_RESOLUTION|>--- conflicted
+++ resolved
@@ -23,16 +23,11 @@
  */
 package org.hibernate.type;
 
-<<<<<<< HEAD
 import java.io.Serializable;
 import java.sql.ResultSet;
 import java.sql.SQLException;
 import java.util.Map;
 
-=======
-import org.dom4j.Element;
-import org.dom4j.Node;
->>>>>>> bc851680
 import org.hibernate.AssertionFailure;
 import org.hibernate.EntityMode;
 import org.hibernate.Filter;
@@ -46,11 +41,6 @@
 import org.hibernate.persister.entity.UniqueKeyLoadable;
 import org.hibernate.proxy.HibernateProxy;
 
-import java.io.Serializable;
-import java.sql.ResultSet;
-import java.sql.SQLException;
-import java.util.Map;
-
 /**
  * Base for types which map associations to persistent entities.
  *
@@ -84,12 +74,25 @@
 			String uniqueKeyPropertyName,
 			boolean eager,
 			boolean unwrapProxy) {
+		this(scope, entityName, uniqueKeyPropertyName, eager, unwrapProxy, null);
+	}
+
+	protected EntityType(
+			TypeFactory.TypeScope scope,
+			String entityName,
+			String uniqueKeyPropertyName,
+			boolean eager,
+			boolean unwrapProxy,
+			Class returnedClass) {
 		this.scope = scope;
 		this.associatedEntityName = entityName;
 		this.uniqueKeyPropertyName = uniqueKeyPropertyName;
 		this.eager = eager;
 		this.unwrapProxy = unwrapProxy;
-	}
+		this.returnedClass = returnedClass;
+	}
+
+
 
 	protected TypeFactory.TypeScope scope() {
 		return scope;
