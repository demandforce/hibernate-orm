--- conflicted
+++ resolved
@@ -34,51 +34,29 @@
  *
  * @author Gavin King
  */
-<<<<<<< HEAD
 public class StructuredMapCacheEntry implements CacheEntryStructure<CollectionCacheEntry, Map<Serializable,Serializable>> {
+	/**
+	 * Access to the singleton reference
+	 */
+	public static final StructuredMapCacheEntry INSTANCE = new StructuredMapCacheEntry();
+
 	@Override
 	public Map<Serializable, Serializable> structure(CollectionCacheEntry entry) {
 		final Serializable[] states = entry.getState();
 		final Map<Serializable, Serializable> map = new HashMap<Serializable, Serializable>( states.length );
 		for ( final Serializable state : states ) {
 			map.put( state, state );
-=======
-public class StructuredMapCacheEntry implements CacheEntryStructure {
-	/**
-	 * Access to the singleton reference
-	 */
-	public static final StructuredMapCacheEntry INSTANCE = new StructuredMapCacheEntry();
-
-	@Override
-	@SuppressWarnings("unchecked")
-	public Object structure(Object item) {
-		final CollectionCacheEntry entry = (CollectionCacheEntry) item;
-		final Serializable[] state = entry.getState();
-		final Map map = new HashMap(state.length);
-		for ( int i=0; i<state.length; ) {
-			map.put( state[i++], state[i++] );
->>>>>>> 3343e6d6
 		}
 		return map;
 	}
 
 	@Override
-<<<<<<< HEAD
 	public CollectionCacheEntry destructure(Map<Serializable, Serializable> map, SessionFactoryImplementor factory) {
 		Serializable[] states = new Serializable[map.size() * 2];
 		int i = 0;
 		for ( final Serializable key : map.keySet() ) {
 			states[i++] = key;
 			states[i++] = map.get( key );
-=======
-	public Object destructure(Object structured, SessionFactoryImplementor factory) {
-		final Map<?,?> map = (Map<?,?>) structured;
-		final Serializable[] state = new Serializable[ map.size()*2 ];
-		int i = 0;
-		for ( Map.Entry me : map.entrySet() ) {
-			state[i++] = (Serializable) me.getKey();
-			state[i++] = (Serializable) me.getValue();
->>>>>>> 3343e6d6
 		}
 		return new CollectionCacheEntry( states );
 	}
