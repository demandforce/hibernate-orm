--- conflicted
+++ resolved
@@ -30,13 +30,7 @@
 import org.hibernate.engine.spi.SessionFactoryImplementor;
 
 /**
-<<<<<<< HEAD
- * For other plural attributes except map, this impl is used.
- * </br>
- * Internally, a list that contains all collection states is stored into 2LC.
-=======
  * Structured CacheEntry format for persistent collections (other than Maps, see {@link StructuredMapCacheEntry}).
->>>>>>> 0a17d461
  *
  * @author Gavin King
  */
